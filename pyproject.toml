--- conflicted
+++ resolved
@@ -33,13 +33,13 @@
 
 [tool.setuptools.packages.find]
 where = ["src"]                            # use src/ layout
-
-<<<<<<< HEAD
-=======
 [tool.setuptools]
 package-dir = {"" = "src"}
 
->>>>>>> 491df5be
+[tool.setuptools.package-data]
+doctr_process = ["configs/*.yaml"]
+# include all YAML files in configs/ directory
+
 [tool.setuptools.package-data]
 doctr_process = ["configs/*.yaml"]
 # include all YAML files in configs/ directory