--- conflicted
+++ resolved
@@ -69,10 +69,6 @@
   enabled: false
   dpi_threshold: 150
   min_chars: 5
-<<<<<<< HEAD
-
 preflight_exceptions_csv: ./output/logs/preflight/preflight_exceptions.csv
-=======
   min_resolution: 600
   blank_std_threshold: 3.0
->>>>>>> 440b2755
