"""Vendor document output handler."""

from typing import List, Dict, Any
import os
import logging
from PIL import Image
from .base import OutputHandler


class VendorDocumentOutput(OutputHandler):
    """Group page images by vendor and export a multi-page PDF or TIFF."""

    def __init__(self, fmt: str = "pdf"):
        self.fmt = fmt.lower()

    def write(self, rows: List[Dict[str, Any]], cfg: dict) -> None:
        out_dir = os.path.join(cfg.get("output_dir", "./outputs"), "vendor_docs")
        os.makedirs(out_dir, exist_ok=True)
        vendor_map: Dict[str, List[str]] = {}
        for row in rows:
            vendor = row.get("vendor") or "unknown"
            vendor_map.setdefault(vendor, []).append(row.get("image_path"))
<<<<<<< HEAD
        total = len(vendor_map)
        for idx, (vendor, paths) in enumerate(vendor_map.items(), 1):
            logging.info("📝 Exporting %d/%d (%d%%) - Vendor: %s", idx, total, int(idx / total * 100), vendor)
=======
        pdf_scale = float(cfg.get("pdf_scale", 1.0))
        pdf_res = int(cfg.get("pdf_resolution", 150))

        for vendor, paths in vendor_map.items():
>>>>>>> 737ff1ad
            images = [Image.open(p).convert("RGB") for p in paths if p and os.path.isfile(p)]
            if not images:
                continue

            if pdf_scale != 1.0 and self.fmt == "pdf":
                scaled = [img.resize((int(img.width * pdf_scale), int(img.height * pdf_scale)), Image.LANCZOS) for img in images]
            else:
                scaled = images

            outfile = os.path.join(out_dir, f"{vendor}.{self.fmt}")
            if self.fmt == "tiff":
                scaled[0].save(outfile, save_all=True, append_images=scaled[1:])
            else:  # pdf
<<<<<<< HEAD
                images[0].save(outfile, save_all=True, append_images=images[1:], format="PDF")
            logging.info("📄 Saved %s group to: %s", vendor, outfile)
=======
                scaled[0].save(
                    outfile,
                    save_all=True,
                    append_images=scaled[1:],
                    format="PDF",
                    resolution=pdf_res,
                )
>>>>>>> 737ff1ad
<|MERGE_RESOLUTION|>--- conflicted
+++ resolved
@@ -20,16 +20,13 @@
         for row in rows:
             vendor = row.get("vendor") or "unknown"
             vendor_map.setdefault(vendor, []).append(row.get("image_path"))
-<<<<<<< HEAD
         total = len(vendor_map)
         for idx, (vendor, paths) in enumerate(vendor_map.items(), 1):
             logging.info("📝 Exporting %d/%d (%d%%) - Vendor: %s", idx, total, int(idx / total * 100), vendor)
-=======
         pdf_scale = float(cfg.get("pdf_scale", 1.0))
         pdf_res = int(cfg.get("pdf_resolution", 150))
 
         for vendor, paths in vendor_map.items():
->>>>>>> 737ff1ad
             images = [Image.open(p).convert("RGB") for p in paths if p and os.path.isfile(p)]
             if not images:
                 continue
@@ -43,15 +40,12 @@
             if self.fmt == "tiff":
                 scaled[0].save(outfile, save_all=True, append_images=scaled[1:])
             else:  # pdf
-<<<<<<< HEAD
                 images[0].save(outfile, save_all=True, append_images=images[1:], format="PDF")
             logging.info("📄 Saved %s group to: %s", vendor, outfile)
-=======
                 scaled[0].save(
                     outfile,
                     save_all=True,
                     append_images=scaled[1:],
                     format="PDF",
                     resolution=pdf_res,
-                )
->>>>>>> 737ff1ad
+                )