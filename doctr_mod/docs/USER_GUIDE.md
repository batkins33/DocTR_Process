--- conflicted
+++ resolved
@@ -113,25 +113,15 @@
 
 ### Output Files
 
-<<<<<<< HEAD
-- `combined_results.csv` – raw OCR results for every page
-- `combined_ticket_numbers.csv` – one row per page with a `duplicate_ticket` flag and
+- The application writes reports under `<output_dir>/logs/` when enabled:
+  - `combined_results.csv` – raw OCR results for every page
+  - `combined_ticket_numbers.csv` – one row per page with a `duplicate_ticket` flag and
   **ROI Image Link** and **Manifest ROI Link** columns when the respective values are not `valid`
-- `page_fields.csv` – per-page summary of all extracted fields with validation status
-- `ticket_number_exceptions.csv` – pages with no ticket number
-- `duplicate_ticket_exceptions.csv` – pages where the same vendor and ticket number combination appears more than once ("duplicate ticket pages") and any pages that produced no OCR text
-- `manifest_number_exceptions.csv` – pages where the manifest number is missing or invalid
-- `hash_db.csv` – saved page hashes for duplicate checking across runs
-=======
-- The application writes reports under `<output_dir>/logs/` when enabled:
-  - `ocr/combined_results.csv` – raw OCR results for every page
-  - `ocr/combined_ticket_numbers.csv` – one row per page with a `duplicate_ticket` flag and
-    **ROI Image Link** and **Manifest ROI Link** columns when the respective values are not `valid`
-  - `ocr/page_fields.csv` – per-page summary of all extracted fields with validation status
-  - `ticket_number/ticket_number_exceptions.csv` – pages with no ticket number
-  - `manifest_number/manifest_number_exceptions.csv` – pages where the manifest number is missing or invalid
-  - `summary/summary.csv` – aggregated counts of valid, review, and invalid pages
->>>>>>> 2ce9bd0a
+  - `page_fields.csv` – per-page summary of all extracted fields with validation status
+  - `ticket_number_exceptions.csv` – pages with no ticket number
+  - `duplicate_ticket_exceptions.csv` – pages where the same vendor and ticket number combination appears more than once ("duplicate ticket pages") and any pages that produced no OCR text
+  - `manifest_number_exceptions.csv` – pages where the manifest number is missing or invalid
+  - `hash_db.csv` – saved page hashes for duplicate checking across runs
 
 ## Automated Scanning Workflow
 
