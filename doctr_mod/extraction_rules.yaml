--- conflicted
+++ resolved
@@ -63,7 +63,7 @@
     roi: [ 0.601, 0.106, 0.992, 0.203 ]
     regex: "\\d{3,}$" # must be at least 3 digits
     validation_regex: "^\\d{3,}$"  # must be at least 3 digits
-<<<<<<< HEAD
+
     fallback_method: below_label
     fallback_regex: "\\d{3,}$"
   manifest_number:
@@ -74,8 +74,6 @@
     method: null
     label: null
     regex: null
-=======
->>>>>>> 543a5946
   truck_number:
     method: roi
     roi: [ 0.455, 0.261, 0.770, 0.317 ]
