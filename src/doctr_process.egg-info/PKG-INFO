<<<<<<< HEAD
Metadata-Version: 2.1
=======
Metadata-Version: 2.4
>>>>>>> 491df5be
Name: doctr-process
Version: 0.1.0
Summary: OCR pipeline for tickets/invoices
Requires-Python: >=3.10
Description-Content-Type: text/markdown
Provides-Extra: dev

# DocTR Process

def test_env_override(monkeypatch, tmp_path):
cfg = load_config(str(config_path))
assert cfg["foo"] == "env_foo"
assert cfg["baz"] == "qux"
def test_logging_creates_runid_file(tmp_path):
log_dir = tmp_path / "logs"
run_id = setup_logging(str(log_dir))
log_file = log_dir / f"run_{run_id}.json"
import logging
logging.info("test log entry")
assert log_file.exists()
contents = log_file.read_text()
assert "run_id" in contents

DocTR Process provides an OCR pipeline for extracting ticket data from PDF or image files. It combines legacy DocTR and TicketSorter functionality into a clean, modular package.

## Installation

1. Install system dependencies:
   - **Tesseract** and **Poppler** are required for OCR and PDF rendering.

    ```bash
    sudo apt-get install tesseract-ocr poppler-utils
    ```

2. Install Python requirements:

  ```bash
  python -m venv .venv
  source .venv/bin/activate
  pip install -r requirements.txt
  ```

  For development:

  ```bash
  pip install -r requirements-dev.txt
  ```

## Usage

### Command Line Interface (CLI)

To run the pipeline from the command line:

```bash
python -m src.doctr_process.cli --input "samples" --output "outputs" --verbose
```

### Graphical User Interface (GUI)

To launch the GUI application:

```bash
python -m src.doctr_process.gui
```

If you encounter import errors, make sure you are running the command from the project root and that your environment is activated.

### Logging & Troubleshooting

- Logs live in `logs/` with daily rotation; errors also go to `doctr_app.error.log` (size-rotated).
- Timestamps are UTC, and each run includes a `run_id` for cross-file tracing.
- On Windows double-click launch (pythonw), console logs are suppressed; use the in-GUI log panel or check files in `logs/`.
- Include `logs/doctr_app.error.log` when filing bugs.

## Configuration

Configuration files are located in the `configs/` directory:

- `config.yaml` or `configf.yaml`: Main application configuration
- `extraction_rules.yaml`: Field extraction definitions
- `ocr_keywords.csv`: Vendor keywords

Refer to the USER_GUIDE.md for details on configuration file formats and options.

## Pipeline Configuration

Configuration files live in the `configs/` directory. Edit `config.yaml` or the grouped `configf.yaml` to point to your
input files and desired outputs. Sample values and extraction rules are provided.

SharePoint credentials can be supplied via environment variables:

```
export SHAREPOINT_USERNAME=your.user@example.com
export SHAREPOINT_PASSWORD=secret
```

## Running the Pipeline

Run the pipeline against the configured files:

```bash
python -m doctr_process
```

A small Tkinter GUI is also available:

```bash
python -m doctr_process.gui
```

Processed files and logs are written under `outputs/` by default. Documentation and example tickets can be found in
the `docs/` directory.

## Testing

Execute the test suite with:

```bash
pytest -vv
```

## Contributing

Please see [CONTRIBUTING.md](CONTRIBUTING.md) for guidelines on setting up a development environment and submitting
patches.

## License

This project is provided under the MIT license.<|MERGE_RESOLUTION|>--- conflicted
+++ resolved
@@ -1,8 +1,5 @@
-<<<<<<< HEAD
-Metadata-Version: 2.1
-=======
 Metadata-Version: 2.4
->>>>>>> 491df5be
+
 Name: doctr-process
 Version: 0.1.0
 Summary: OCR pipeline for tickets/invoices
