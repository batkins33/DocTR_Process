--- conflicted
+++ resolved
@@ -23,18 +23,8 @@
 
 import yaml
 
-<<<<<<< HEAD
 from . import pipeline
-=======
-# Ensure src is in sys.path for absolute imports
-REPO_ROOT = Path(__file__).parent.parent.parent
-SRC_PATH = REPO_ROOT / "src"
-if str(SRC_PATH) not in sys.path:
-    sys.path.insert(0, str(SRC_PATH))
-
-from src.doctr_process import pipeline
-from src.doctr_process.path_utils import normalize_single_path
->>>>>>> 98aab1a2
+from .path_utils import normalize_single_path
 
 # Module-level variables
 STATE_FILE = Path.home() / ".doctr_gui_state.json"  # Or use .lindamood_ticket_pipeline.json if preferred
@@ -52,14 +42,7 @@
 
 
 
-# Import pipeline module
-try:
-    from . import pipeline
-except ImportError:
-    import sys
-
-    sys.path.append(str(get_repo_root() / "src"))
-    from doctr_process import pipeline
+
 
 
 
