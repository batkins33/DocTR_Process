import csv
import html
import os
import re
from pathlib import Path
from typing import List, Dict, Any

import pandas as pd
<<<<<<< HEAD

# ``filename_utils`` pulls in heavyweight dependencies.  Importing it at module
# import time makes ``reporting_utils`` unusable in environments where optional
# packages like PyPDF2 are missing (as seen in our test suite).  Only a small
# subset of its helpers are required and only when generating the vendor document
# summary.  To keep the public functions lightweight we perform a deferred import
# inside ``_make_vendor_doc_path`` instead of importing the utilities eagerly.
=======
from src.doctr_process.processor.filename_utils import (
    format_output_filename,
    format_output_filename_camel,
    format_output_filename_lower,
    format_output_filename_snake,
    format_output_filename_preserve,
    parse_input_filename_fuzzy,
    sanitize_vendor_name,
)
>>>>>>> e8f749b0


def _parse_log_line(line: str) -> List[str]:
    """Parse a log line produced by doctr_ocr_to_csv."""
    parts = line.strip().split(',', 4)
    if len(parts) < 5:
        # Fallback if message contains commas or format unexpected
        dt = parts[0] if parts else ''
        level = parts[1] if len(parts) > 1 else ''
        file = parts[2] if len(parts) > 2 else ''
        lineno = parts[3] if len(parts) > 3 else ''
        msg = parts[4] if len(parts) > 4 else line.strip()
        return [dt, level, file, lineno, msg]
    return parts[:5]


def export_logs_to_csv(log_file_path: str, output_csv_path: str) -> None:
    """Convert ``error.log`` to a structured CSV."""
    rows = []
    try:
        with open(log_file_path, encoding='utf-8') as f:
            for line in f:
                dt, level, file, lineno, msg = _parse_log_line(line)
                rows.append(
                    {
                        "datetime": dt,
                        "level": level,
                        "file": file,
                        "line": lineno,
                        "message": msg,
                    }
                )
    except FileNotFoundError:
        return

    with open(output_csv_path, "w", newline="", encoding="utf-8") as f:
        writer = csv.DictWriter(
            f,
            fieldnames=["datetime", "level", "file", "line", "message"],
        )
        writer.writeheader()
        writer.writerows(rows)


def export_logs_to_html(log_file_path: str, output_html_path: str) -> None:
    """Convert ``error.log`` to a simple HTML table."""
    try:
        with open(log_file_path, encoding='utf-8') as f:
            lines = f.readlines()
    except FileNotFoundError:
        lines = []

    with open(output_html_path, "w", encoding="utf-8") as f:
        f.write("<html><body><table border='1'>")
        f.write(
            "<tr><th>DateTime</th><th>Level</th><th>File</th><th>Line</th><th>Message</th></tr>"
        )
        for line in lines:
            dt, level, file, lineno, msg = _parse_log_line(line)
            f.write("<tr>")
            f.write(f"<td>{html.escape(dt)}</td>")
            f.write(f"<td>{html.escape(level)}</td>")
            f.write(f"<td>{html.escape(file)}</td>")
            f.write(f"<td>{html.escape(lineno)}</td>")
            f.write(f"<td>{html.escape(msg)}</td>")
            f.write("</tr>")
        f.write("</table></body></html>")



def _report_path(cfg: Dict[str, Any], key: str, sub_path: str) -> str | None:
    """Resolve a report path from ``output_dir`` and ``key``."""
    val = cfg.get(key)
    if isinstance(val, bool) or val is None:
        if not val:
            return None
        base = Path(cfg.get("output_dir", "./outputs")) / "logs" / sub_path
        return str(base)
    return str(val)


def export_log_reports(cfg: Dict[str, Any]) -> None:
    """Export ``error.log`` to CSV/HTML if enabled in ``cfg``."""
    log_file = "error.log"
    csv_path = _report_path(cfg, "log_csv", "log_report.csv")
    if csv_path:
        Path(csv_path).parent.mkdir(parents=True, exist_ok=True)
        export_logs_to_csv(log_file, csv_path)
    html_path = _report_path(cfg, "log_html", "log_report.html")
    if html_path:
        Path(html_path).parent.mkdir(parents=True, exist_ok=True)
        export_logs_to_html(log_file, html_path)


def get_manifest_validation_status(manifest_number: str | None) -> str:
    """Return validation status for a manifest number."""
    if not manifest_number:
        return "invalid"
    manifest_number = str(manifest_number)
    if re.fullmatch(r"14\d{6}", manifest_number):
        return "valid"
    if len(manifest_number) >= 7:
        return "review"
    return "invalid"


def get_ticket_validation_status(ticket_number: str | None) -> str:
    """Return validation status for a ticket number."""
    if not ticket_number:
        return "invalid"
    ticket_number = str(ticket_number)
    if re.fullmatch(r"\d+", ticket_number):
        return "valid"
    return "review"


def _parse_filename_metadata(file_path: str) -> Dict[str, str]:
    """Extract job related fields from an input ``file_path``.

    Filenames are expected to follow the pattern
    ``JobID_ServiceDate_Material_Source_Destination[_...]``.  A trailing
    ``_NNN`` segment (original page count) is stripped if present.  Missing
    segments yield empty strings.
    """

    stem = Path(file_path).stem
    stem = re.sub(r"_(\d+)$", "", stem)
    parts = stem.split("_")
    fields = ["JobID", "Service Date", "Material", "Source", "Destination"]
    meta = {k: "" for k in fields}
    for key, value in zip(fields, parts):
        meta[key] = value
    return meta


def _make_vendor_doc_path(
    file_path: str, vendor: str, page_count: int, cfg: Dict[str, Any]
) -> str:
    """Return the expected vendor document path for ``file_path`` and ``vendor``."""

    # Import formatting helpers lazily to avoid importing optional dependencies
    # such as PyPDF2 when this function isn't used.  This keeps modules that
    # merely import ``reporting_utils`` lightweight.
    from doctr_process.processor.filename_utils import (
        format_output_filename,
        format_output_filename_camel,
        format_output_filename_lower,
        format_output_filename_snake,
        format_output_filename_preserve,
        parse_input_filename_fuzzy,
        sanitize_vendor_name,
    )

    vendor_dir = Path(cfg.get("output_dir", "./outputs")) / "vendor_docs"
    fmt_style = cfg.get("file_format", "preserve").lower()
    format_func = {
        "camel": format_output_filename_camel,
        "caps": format_output_filename,
        "lower": format_output_filename_lower,
        "snake": format_output_filename_snake,
        "preserve": format_output_filename_preserve,
    }.get(fmt_style, format_output_filename_preserve)

    meta = parse_input_filename_fuzzy(file_path)
    vendor_clean = sanitize_vendor_name(vendor)
    fmt = cfg.get("vendor_doc_format", "pdf")
    out_name = format_func(vendor_clean, page_count, meta, fmt)
    return str(vendor_dir / out_name)


def create_reports(rows: List[Dict[str, Any]], cfg: Dict[str, Any]) -> None:
    """Write combined, deduped and summary CSV reports."""
    if not rows:
        return

    # Combined OCR dump
    out_path = _report_path(cfg, "output_csv", "ocr/combined_results.csv")
    if out_path:
        os.makedirs(os.path.dirname(out_path), exist_ok=True)
        pd.DataFrame(rows).to_csv(out_path, index=False)

    df = pd.DataFrame(rows)
    df["ticket_valid"] = df["ticket_number"].apply(get_ticket_validation_status)
    df["manifest_valid"] = df["manifest_number"].apply(get_manifest_validation_status)

    # Page-level fields with validation
    page_fields_path = _report_path(cfg, "page_fields_csv", "ocr/page_fields.csv")
    if page_fields_path:
        os.makedirs(os.path.dirname(page_fields_path), exist_ok=True)
        df.to_csv(page_fields_path, index=False)

    # Mark duplicate tickets
    ticket_counts = df.groupby(["vendor", "ticket_number"]).size().rename("count")
    df = df.join(ticket_counts, on=["vendor", "ticket_number"])
    df["duplicate_ticket"] = df["count"] > 1

    ticket_numbers_path = _report_path(cfg, "ticket_numbers_csv", "ocr/combined_ticket_numbers.csv")
    if ticket_numbers_path:
        os.makedirs(os.path.dirname(ticket_numbers_path), exist_ok=True)
        df.drop(columns=["count"]).to_csv(ticket_numbers_path, index=False)

    condensed_path = _report_path(
        cfg,
        "ticket_numbers_condensed_csv",
        "ticket_number/condensed_ticket_numbers.csv",
    )
    if condensed_path:
        os.makedirs(os.path.dirname(condensed_path), exist_ok=True)
        condensed_records: List[Dict[str, Any]] = []
        for _, row in df.iterrows():
            meta = _parse_filename_metadata(row.get("file", ""))
            record = {
                **meta,
                "page": row.get("page"),
                "vendor": row.get("vendor"),
                "ticket_number": row.get("ticket_number"),
                "ticket_number_valid": row.get("ticket_valid"),
                "manifest_number": row.get("manifest_number"),
                "manifest_number_valid": row.get("manifest_valid"),
                "truck_number": row.get("truck_number"),
                "exception_reason": row.get("exception_reason"),
                "image_path": row.get("image_path"),
                "roi_image_path": row.get("roi_image_path"),
                "manifest_roi_image_path": row.get("manifest_roi_image_path"),
            }
            condensed_records.append(record)
        columns = [
            "JobID",
            "Service Date",
            "Material",
            "Source",
            "Destination",
            "page",
            "vendor",
            "ticket_number",
            "ticket_number_valid",
            "manifest_number",
            "manifest_number_valid",
            "truck_number",
            "exception_reason",
            "image_path",
            "roi_image_path",
        ]
        condensed_df = pd.DataFrame(condensed_records)
        condensed_df[columns].to_csv(condensed_path, index=False)
        excel_path = Path(condensed_path).with_suffix(".xlsx")
        condensed_df[columns].to_excel(excel_path, index=False)
        try:
            from openpyxl import load_workbook
            from openpyxl.styles import PatternFill

            wb = load_workbook(excel_path)
            ws = wb.active
            red = PatternFill(start_color="FFC7CE", end_color="FFC7CE", fill_type="solid")
            t_col = columns.index("ticket_number") + 1
            m_col = columns.index("manifest_number") + 1
            img_col = columns.index("image_path") + 1
            roi_col = columns.index("roi_image_path") + 1

            def _set_cell(row: int, col: int, value: Any, link: str | None = None, fill=None) -> None:
                """Populate ``ws`` cell ensuring fill is applied last."""
                c = ws.cell(row=row, column=col)
                c.value = value
                if link:
                    c.hyperlink = link
                    c.style = "Hyperlink"
                if fill is not None:
                    c.fill = fill

            for idx, rec in condensed_df.iterrows():
                r = idx + 2
                # Replace image path columns with filename hyperlinks
                img = rec.get("image_path")
                if img:
                    fname = Path(img).name
                    _set_cell(r, img_col, fname, img)
                roi = rec.get("roi_image_path")
                if roi:
                    fname = Path(roi).name
                    _set_cell(r, roi_col, fname, roi)

                # Highlight invalid ticket numbers
                if rec.get("ticket_number_valid") != "valid":
                    link = roi if roi else None
                    _set_cell(r, t_col, rec.get("ticket_number"), link, red)

                # Highlight invalid manifest numbers
                if rec.get("manifest_number_valid") != "valid":
                    m_link = rec.get("manifest_roi_image_path") or roi
                    _set_cell(r, m_col, rec.get("manifest_number"), m_link, red)

            wb.save(excel_path)
        except ImportError:
            # openpyxl is an optional dependency; if it's missing we simply
            # emit the basic Excel file without hyperlink/colour enhancements.
            pass

    # Ticket/manifest exception logs
    ticket_exc = df[df["ticket_number"].isna() | (df["ticket_number"] == "")]
    ticket_exc_path = _report_path(cfg, "ticket_number_exceptions_csv", "ticket_number/ticket_number_exceptions.csv")
    if ticket_exc_path:
        os.makedirs(os.path.dirname(ticket_exc_path), exist_ok=True)
        ticket_exc.to_csv(ticket_exc_path, index=False)

    manifest_exc = df[df["manifest_valid"] != "valid"]
    manifest_exc_path = _report_path(cfg, "manifest_number_exceptions_csv", "manifest_number/manifest_number_exceptions.csv")
    if manifest_exc_path:
        os.makedirs(os.path.dirname(manifest_exc_path), exist_ok=True)
        manifest_exc.to_csv(manifest_exc_path, index=False)

    # Summary report
    summary_path = _report_path(cfg, "summary_report", "summary/summary.csv")
    if summary_path:
        os.makedirs(os.path.dirname(summary_path), exist_ok=True)
        summary = {
            "total_pages": len(df),
            "tickets_missing": int(ticket_exc.shape[0]),
            "manifest_valid": int((df["manifest_valid"] == "valid").sum()),
            "manifest_review": int((df["manifest_valid"] == "review").sum()),
            "manifest_invalid": int((df["manifest_valid"] == "invalid").sum()),
        }
        summary_df = pd.DataFrame([summary])

        vendor_counts = (
            df.groupby(["file", "vendor"]).size().reset_index(name="page_count")
        )
        if not vendor_counts.empty:
            vendor_counts["vendor_doc_path"] = vendor_counts.apply(
                lambda r: _make_vendor_doc_path(
                    r["file"], r["vendor"], r["page_count"], cfg
                ),
                axis=1,
            )

        with open(summary_path, "w", newline="", encoding="utf-8") as f:
            summary_df.to_csv(f, index=False)
            if not vendor_counts.empty:
                f.write("\n")
                vendor_counts.to_csv(f, index=False)


def export_preflight_exceptions(exceptions: List[Dict[str, Any]], cfg: Dict[str, Any]) -> None:
    """Write preflight exception rows to CSV if enabled."""
    if not exceptions:
        return
    out_path = _report_path(
        cfg,
        "preflight_exceptions_csv",
        "preflight/preflight_exceptions.csv",
    )
    if out_path:
        os.makedirs(os.path.dirname(out_path), exist_ok=True)
        pd.DataFrame(exceptions).to_csv(out_path, index=False)


def export_issue_logs(
    ticket_issues: List[Dict[str, Any]],
    issues_log: List[Dict[str, Any]],
    cfg: Dict[str, Any],
) -> None:
    """Write detailed issue logs if enabled."""
    ti_path = _report_path(cfg, "ticket_issues", "ticket_issues.csv")
    if ti_path and ticket_issues:
        os.makedirs(os.path.dirname(ti_path), exist_ok=True)
        pd.DataFrame(ticket_issues).to_csv(ti_path, index=False)

    il_path = _report_path(cfg, "issues_log", "issues_log.csv")
    if il_path and issues_log:
        os.makedirs(os.path.dirname(il_path), exist_ok=True)
        pd.DataFrame(issues_log).to_csv(il_path, index=False)


def export_process_analysis(records: List[Dict[str, Any]], cfg: Dict[str, Any]) -> None:
    """Write per-page OCR timing metrics."""
    path = _report_path(cfg, "process_analysis", "process_analysis.csv")
    if not path or not records:
        return
    os.makedirs(os.path.dirname(path), exist_ok=True)
    pd.DataFrame(records).to_csv(path, index=False)

<|MERGE_RESOLUTION|>--- conflicted
+++ resolved
@@ -6,15 +6,7 @@
 from typing import List, Dict, Any
 
 import pandas as pd
-<<<<<<< HEAD
-
-# ``filename_utils`` pulls in heavyweight dependencies.  Importing it at module
-# import time makes ``reporting_utils`` unusable in environments where optional
-# packages like PyPDF2 are missing (as seen in our test suite).  Only a small
-# subset of its helpers are required and only when generating the vendor document
-# summary.  To keep the public functions lightweight we perform a deferred import
-# inside ``_make_vendor_doc_path`` instead of importing the utilities eagerly.
-=======
+
 from src.doctr_process.processor.filename_utils import (
     format_output_filename,
     format_output_filename_camel,
@@ -24,8 +16,6 @@
     parse_input_filename_fuzzy,
     sanitize_vendor_name,
 )
->>>>>>> e8f749b0
-
 
 def _parse_log_line(line: str) -> List[str]:
     """Parse a log line produced by doctr_ocr_to_csv."""
