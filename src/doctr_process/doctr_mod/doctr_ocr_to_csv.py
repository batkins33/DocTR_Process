"""Unified OCR pipeline entry point."""

from __future__ import annotations

from pathlib import Path
from typing import List, Dict, Tuple
import logging
from logging.handlers import RotatingFileHandler
import time
import csv
import os
import re
import sys

# When this module is imported directly (e.g. via ``gui.py``), the parent
# ``doctr_process`` directory is not automatically added to ``sys.path``.
# Insert it here so that imports such as ``processor.filename_utils`` used by
# the output handlers resolve correctly.
ROOT_DIR = Path(__file__).resolve().parent.parent
if str(ROOT_DIR) not in sys.path:
    sys.path.insert(0, str(ROOT_DIR))

from doctr_ocr.config_utils import (
    load_config,
    load_extraction_rules,
    count_total_pages,
)
from doctr_ocr.input_picker import resolve_input
from doctr_ocr.ocr_engine import get_engine
from doctr_ocr.vendor_utils import (
    load_vendor_rules_from_csv,
    find_vendor,
    extract_vendor_fields,
    FIELDS,
)
from doctr_ocr.ocr_utils import (
    extract_images_generator,
    correct_image_orientation,
    get_image_hash,
    roi_has_digits,
    save_roi_image,
    save_crop_and_thumbnail,
)
from doctr_ocr.file_utils import zip_folder
from doctr_ocr.preflight import run_preflight
from tqdm import tqdm
from output.factory import create_handlers
from doctr_ocr import reporting_utils
import pandas as pd


def setup_logging(log_dir: str = ".") -> None:
    """Configure rotating JSON logging."""
    os.makedirs(log_dir, exist_ok=True)

    class PathFilter(logging.Filter):
        def filter(self, record):
            if isinstance(record.msg, str):
                record.msg = record.msg.replace(str(ROOT_DIR), "")
            return True

    handler = RotatingFileHandler(
        os.path.join(log_dir, "error.log"), maxBytes=5_000_000, backupCount=3
    )
    handler.addFilter(PathFilter())
    fmt = "%(asctime)s,%(levelname)s,%(name)s,%(lineno)d,%(message)s"
    logging.basicConfig(level=logging.INFO, format=fmt, handlers=[handler, logging.StreamHandler()])


def process_file(
    pdf_path: str, cfg: dict, vendor_rules, extraction_rules
) -> Tuple[List[Dict], Dict, List[Dict], List[Dict], List[Dict]]:

    """Process ``pdf_path`` and return rows, performance stats and preflight exceptions."""

    logging.info("Processing: %s", pdf_path)

    engine = get_engine(cfg.get("ocr_engine", "doctr"))
    rows: List[Dict] = []
    roi_exceptions: List[Dict] = []
    ticket_issues: List[Dict] = []
    issue_log: List[Dict] = []
    page_analysis: List[Dict] = []
    thumbnail_log: List[Dict] = []
    orient_method = cfg.get("orientation_check", "tesseract")
    total_pages = count_total_pages([pdf_path], cfg)

    corrected_pages = [] if cfg.get("save_corrected_pdf") else None
    draw_roi = cfg.get("draw_roi")

    skip_pages, preflight_excs = run_preflight(pdf_path, cfg)

    # Extract all pages first so we can time the extraction step
    ext = os.path.splitext(pdf_path)[1].lower()
    logging.info("Extracting images from: %s (ext: %s)", pdf_path, ext)
    start_extract = time.perf_counter()
    images = list(extract_images_generator(pdf_path, cfg.get("poppler_path")))
    extract_time = time.perf_counter() - start_extract
    logging.info(
        "Extracted %d pages from %s in %.2fs", len(images), pdf_path, extract_time
    )
    logging.info("Finished extracting images")
    logging.info("Starting OCR processing for %d pages...", len(images))

    start = time.perf_counter()
    for i, img in enumerate(
        tqdm(images, total=len(images), desc=os.path.basename(pdf_path), unit="page")
    ):
        page_num = i + 1
        if page_num in skip_pages:
            logging.info("Skipping page %d due to preflight", page_num)
            continue
        orient_start = time.perf_counter()
        img = correct_image_orientation(img, page_num, method=orient_method)
        orient_time = time.perf_counter() - orient_start
        if corrected_pages is not None:
            corrected_pages.append(img)
        page_hash = get_image_hash(img)
        page_start = time.perf_counter()
        text, result_page = engine(img)
        ocr_time = time.perf_counter() - page_start
        logging.info("Page %d OCR time: %.2fs", page_num, ocr_time)

        vendor_name, vendor_type, _, display_name = find_vendor(text, vendor_rules)
        if result_page is not None:
            fields = extract_vendor_fields(result_page, vendor_name, extraction_rules)
        else:
            fields = {f: None for f in FIELDS}

        roi = (
            extraction_rules.get(vendor_name, {})
            .get("ticket_number", {})
            .get("roi")
        )
        if roi is None:
            roi = (
                extraction_rules.get("DEFAULT", {})
                .get("ticket_number", {})
                .get("roi", [0.65, 0.0, 0.99, 0.25])
            )
        if not roi_has_digits(img, roi):
            roi_exceptions.append(
                {"file": pdf_path, "page": i + 1, "error": "ticket-number missing/obscured"}
            )
            exception_reason = "ticket-number missing/obscured"
        else:
            exception_reason = None

        for field_name in FIELDS:
            if not fields.get(field_name):
                issue_log.append(
                    {"page": page_num, "issue_type": "missing_field", "field": field_name}
                )
                if field_name == "ticket_number":
                    ticket_issues.append({"page": page_num, "issue": "missing ticket"})

        row = {
            "file": pdf_path,
            "page": page_num,
            "vendor": display_name,
            **fields,
            "image_path": save_page_image(
                img,
                pdf_path,
                i,
                cfg,
                vendor=display_name,
                ticket_number=fields.get("ticket_number"),
            ),
            "ocr_text": text,
            "page_hash": page_hash,
            "exception_reason": exception_reason,
            "orientation": correct_image_orientation.last_angle,
            "ocr_time": round(ocr_time, 3),
            "orientation_time": round(orient_time, 3),
        }
        if cfg.get("crops") or cfg.get("thumbnails"):
            for fname in FIELDS:
                roi_field = extraction_rules.get(vendor_name, {}).get(fname, {}).get("roi")
                if roi_field:
                    base = f"{Path(pdf_path).stem}_{page_num:03d}_{fname}"
                    crop_dir = Path(cfg.get("output_dir", "./outputs")) / "crops"
                    thumb_dir = Path(cfg.get("output_dir", "./outputs")) / "thumbnails"
                    save_crop_and_thumbnail(
                        img,
                        roi_field,
                        str(crop_dir),
                        base,
                        str(thumb_dir),
                        thumbnail_log,
                    )
        if draw_roi:
            row["roi_image_path"] = _save_roi_page_image(
                img,
                roi,
                pdf_path,
                i,
                cfg,
                vendor=display_name,
                ticket_number=fields.get("ticket_number"),
            )
        rows.append(row)
        page_analysis.append(
            {
                "file": pdf_path,
                "page": page_num,
                "ocr_time": round(ocr_time, 3),
                "orientation_time": round(orient_time, 3),
                "orientation": correct_image_orientation.last_angle,
            }
        )

    if corrected_pages:
        out_pdf = _get_corrected_pdf_path(pdf_path, cfg)
        if out_pdf and corrected_pages:
            os.makedirs(os.path.dirname(out_pdf), exist_ok=True)
            corrected_pages[0].save(
                out_pdf,
                save_all=True,
                append_images=corrected_pages[1:],
                format="PDF",
                resolution=int(cfg.get("pdf_resolution", 150)),
            )
            logging.info("Corrected PDF saved to %s", out_pdf)

    logging.info("Finished running OCR")

    duration = time.perf_counter() - start
    perf = {
        "file": os.path.basename(pdf_path),
        "pages": len(rows),
        "duration_sec": round(duration, 2),
    }
    return rows, perf, preflight_excs, ticket_issues, issue_log, page_analysis, thumbnail_log


def save_page_image(
    img,
    pdf_path: str,
    idx: int,
    cfg: dict,
    vendor: str | None = None,
    ticket_number: str | None = None,
) -> str:
    """Save ``img`` to the configured image directory and return its path.

    If ``ticket_number`` is provided, the filename will be formatted as
    ``{ticket_number}_{vendor}_{page}`` using underscores for separators.
    Otherwise, the PDF stem is used as the base name.
    """

    out_dir = Path(cfg.get("output_dir", "./outputs")) / "images"
    out_dir.mkdir(parents=True, exist_ok=True)

    if ticket_number:
        v = vendor or "unknown"
        v = re.sub(r"\W+", "_", v).strip("_")
        t = re.sub(r"\W+", "_", str(ticket_number)).strip("_")
        base_name = f"{t}_{v}_{idx+1:03d}"
    else:
        base_name = f"{Path(pdf_path).stem}_{idx+1:03d}"

    out_path = out_dir / f"{base_name}.png"
    img.save(out_path)
    return str(out_path)


def _save_roi_page_image(
    img,
    roi,
    pdf_path: str,
    idx: int,
    cfg: dict,
    vendor: str | None = None,
    ticket_number: str | None = None,
) -> str:
    """Draw ROI on ``img`` and save it to the images directory."""
    out_dir = Path(cfg.get("output_images_dir", Path(cfg.get("output_dir", "./outputs")) / "images"))
    out_dir.mkdir(parents=True, exist_ok=True)

    if ticket_number:
        v = vendor or "unknown"
        v = re.sub(r"\W+", "_", v).strip("_")
        t = re.sub(r"\W+", "_", str(ticket_number)).strip("_")
        base_name = f"{t}_{v}_{idx+1:03d}_roi"
    else:
        base_name = f"{Path(pdf_path).stem}_{idx+1:03d}_roi"

    out_path = out_dir / f"{base_name}.png"
    save_roi_image(img, roi, str(out_path), idx + 1)
    return str(out_path)


def _get_corrected_pdf_path(pdf_path: str, cfg: dict) -> str | None:
    """Return the output path for the corrected PDF for ``pdf_path``."""
    base = cfg.get("corrected_pdf_path")
    if not base:
        return None
    base_p = Path(base)
    if base_p.suffix.lower() == ".pdf":
        if cfg.get("batch_mode"):
            return str(base_p.parent / f"{base_p.stem}_{Path(pdf_path).stem}.pdf")
        return str(base_p)
    base_p.mkdir(parents=True, exist_ok=True)
    return str(base_p / f"{Path(pdf_path).stem}_corrected.pdf")


def _write_performance_log(records: List[Dict], cfg: dict) -> None:
    """Save performance metrics to ``performance_log.csv`` in ``output_dir``."""
    if not records:
        return
    out_dir = cfg.get("output_dir", "./outputs")
    os.makedirs(out_dir, exist_ok=True)
    path = os.path.join(out_dir, "performance_log.csv")
    with open(path, "w", newline="", encoding="utf-8") as f:
        writer = csv.DictWriter(f, fieldnames=["file", "pages", "duration_sec"])
        writer.writeheader()
        writer.writerows(records)
    logging.info("Performance log written to %s", path)


def _append_hash_db(rows: List[Dict], cfg: dict) -> None:
    """Append page hashes to the hash database CSV."""
    path = cfg.get("hash_db_csv")
    if not path:
        return
    df = pd.DataFrame(rows)
    if df.empty:
        return
    os.makedirs(os.path.dirname(path), exist_ok=True)
    mode = "a" if os.path.exists(path) else "w"
    header = not os.path.exists(path)
    df[[
        "page_hash",
        "vendor",
        "ticket_number",
        "manifest_number",
        "file",
        "page",
    ]].to_csv(path, mode=mode, header=header, index=False)
    logging.info("Hash DB updated: %s", path)


def _validate_with_hash_db(rows: List[Dict], cfg: dict) -> None:
    """Validate pages against the stored hash database."""
    path = cfg.get("hash_db_csv")
    out_path = cfg.get("validation_output_csv", "validation_mismatches.csv")
    if not path or not os.path.exists(path):
        logging.warning("Hash DB not found for validation run")
        return
    df_ref = pd.read_csv(path)
    df_new = pd.DataFrame(rows)
    merged = df_new.merge(
        df_ref,
        on=["vendor", "ticket_number"],
        suffixes=("_new", "_ref"),
        how="left",
    )
    merged["hash_match"] = merged["page_hash_new"] == merged["page_hash_ref"]
    mismatches = merged[(~merged["hash_match"]) | (merged["page_hash_ref"].isna())]
    os.makedirs(os.path.dirname(out_path), exist_ok=True)
    mismatches.to_csv(out_path, index=False)
    logging.info("Validation results written to %s", out_path)


def run_pipeline():
    """Execute the OCR pipeline using ``config.yaml``."""
    cfg = load_config()
    setup_logging(cfg.get("log_dir", cfg.get("output_dir", "./outputs")))
    cfg = resolve_input(cfg)
    extraction_rules = load_extraction_rules(
        cfg.get("extraction_rules_yaml", "extraction_rules.yaml")
    )
    vendor_rules = load_vendor_rules_from_csv(
        cfg.get("vendor_keywords_csv", "ocr_keywords.csv")
    )
    logging.info("Total vendors loaded: %d", len(vendor_rules))
    output_handlers = create_handlers(cfg.get("output_format", ["csv"]), cfg)

    if cfg.get("batch_mode"):
        path = Path(cfg["input_dir"])
        files = sorted(str(p) for p in path.glob("*.pdf"))
    else:
        files = [cfg["input_pdf"]]

    logging.info("Batch processing %d file(s)...", len(files))
    batch_start = time.perf_counter()

    all_rows: List[Dict] = []
    perf_records: List[Dict] = []
    ticket_issues: List[Dict] = []
    issues_log: List[Dict] = []
    analysis_records: List[Dict] = []

    preflight_exceptions: List[Dict] = []
<<<<<<< HEAD

    def _proc(f):
        return process_file(f, cfg, vendor_rules, extraction_rules)

    if cfg.get("parallel"):
        from multiprocessing import Pool

        with Pool(cfg.get("num_workers", os.cpu_count())) as pool:
            results = list(
                tqdm(
                    pool.imap(_proc, files),
                    total=len(files),
                    desc="Files",
                )
            )
    else:
        results = [
            _proc(f)
            for f in tqdm(files, desc="Files", total=len(files))
        ]

    for f, res in zip(files, results):
        rows, perf, pf_exc, t_issues, i_log, analysis, thumbs = res
=======
    all_exceptions: List[Dict] = []
    for idx, f in enumerate(files, 1):
        logging.info("%d/%d Processing: %s", idx, len(files), os.path.basename(f))
        file_start = time.perf_counter()
        rows, perf, pf_exc = process_file(f, cfg, vendor_rules, extraction_rules)
        file_time = time.perf_counter() - file_start
>>>>>>> bb4be0aa
        perf_records.append(perf)
        all_rows.extend(rows)
        ticket_issues.extend(t_issues)
        issues_log.extend(i_log)
        analysis_records.extend(analysis)
        preflight_exceptions.extend(pf_exc)
        
        vendor_counts = {}
        for r in rows:
            v = r.get("vendor") or ""
            vendor_counts[v] = vendor_counts.get(v, 0) + 1
        logging.info(
            "Processed %d pages. Vendors matched: %s", perf["pages"], vendor_counts
        )
        if vendor_counts:
            logging.info("Vendor match breakdown:")
            for v, c in vendor_counts.items():
<<<<<<< HEAD
                logging.info("   • %s: %d", v, c)
=======
                logging.info("   - %s: %d", v, c)
        logging.info("%s processed in %.2fs", os.path.basename(f), file_time)
>>>>>>> bb4be0aa

    for handler in output_handlers:
        handler.write(all_rows, cfg)

    reporting_utils.create_reports(all_rows, cfg)
    reporting_utils.export_preflight_exceptions(preflight_exceptions, cfg)
    reporting_utils.export_log_reports(cfg)

    if cfg.get("run_type", "initial") == "validation":
        _validate_with_hash_db(all_rows, cfg)
    else:
        _append_hash_db(all_rows, cfg)

    if cfg.get("profile"):
        _write_performance_log(perf_records, cfg)


    reporting_utils.export_issue_logs(ticket_issues, issues_log, cfg)
    reporting_utils.export_process_analysis(analysis_records, cfg)

    if cfg.get("valid_pages_zip"):
        vendor_dir = os.path.join(cfg.get("output_dir", "./outputs"), "vendor_docs")
        zip_folder(vendor_dir, os.path.join(cfg.get("output_dir", "./outputs"), "valid_pages.zip"))

    logging.info("Output written to: %s", cfg.get("output_dir", "./outputs"))
    logging.info("Total batch time: %.2fs", time.perf_counter() - batch_start)


if __name__ == "__main__":
    run_pipeline()<|MERGE_RESOLUTION|>--- conflicted
+++ resolved
@@ -393,7 +393,6 @@
     analysis_records: List[Dict] = []
 
     preflight_exceptions: List[Dict] = []
-<<<<<<< HEAD
 
     def _proc(f):
         return process_file(f, cfg, vendor_rules, extraction_rules)
@@ -417,14 +416,14 @@
 
     for f, res in zip(files, results):
         rows, perf, pf_exc, t_issues, i_log, analysis, thumbs = res
-=======
+
     all_exceptions: List[Dict] = []
     for idx, f in enumerate(files, 1):
         logging.info("%d/%d Processing: %s", idx, len(files), os.path.basename(f))
         file_start = time.perf_counter()
         rows, perf, pf_exc = process_file(f, cfg, vendor_rules, extraction_rules)
         file_time = time.perf_counter() - file_start
->>>>>>> bb4be0aa
+
         perf_records.append(perf)
         all_rows.extend(rows)
         ticket_issues.extend(t_issues)
@@ -442,12 +441,9 @@
         if vendor_counts:
             logging.info("Vendor match breakdown:")
             for v, c in vendor_counts.items():
-<<<<<<< HEAD
-                logging.info("   • %s: %d", v, c)
-=======
+
                 logging.info("   - %s: %d", v, c)
         logging.info("%s processed in %.2fs", os.path.basename(f), file_time)
->>>>>>> bb4be0aa
 
     for handler in output_handlers:
         handler.write(all_rows, cfg)
