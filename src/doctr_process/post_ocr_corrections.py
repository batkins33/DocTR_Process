import hashlib
import json
import re
import time
from dataclasses import dataclass
from pathlib import Path
from typing import Dict, List, Optional, Tuple, Callable

from dateutil import parser as dateparser
from rapidfuzz import process as rf_process, fuzz

# ---------- Config ----------

CONFUSION_PAIRS = [
    ("O", "0"), ("I", "1"), ("l", "1"), ("S", "5"),
    ("B", "8"), ("Z", "2"), ("G", "6"), ("Q", "0"), ("D", "0"),
]

# Project-specific ticket patterns
TICKET_PATTERNS = [
    re.compile(r"^LDI-?\d{6}$"),  # Primary: LDI-123456 or LDI123456
    re.compile(r"^[A-Z]{1,3}\d{5,7}$"),  # Secondary legacy
]

MONEY_REGEX = re.compile(r"^\$?\s*\d{1,3}(?:[,\s]\d{3})*(?:\.\d{2})?$|^\$?\s*\d+(?:\.\d{2})?$")
DATE_HINT_REGEX = re.compile(r"\b(\d{1,2}[/\-]\d{1,2}[/\-]\d{2,4}|\d{4}[-/]\d{1,2}[-/]\d{1,2})\b")

# Default seed dictionaries
DEFAULT_VENDORS = [
    "Lindamood Demolition",
    "Martin Marietta",
    "Vulcan Materials",
    "Austin Bridge & Road"
]

DEFAULT_MATERIALS = [
    '1" Utility Stone',
    'Flex Base',
    'Select Fill',
    'Asphalt Millings'
]

DEFAULT_COSTCODES = []


# ---------- Memory (JSONL) ----------

class CorrectionsMemory:
    """JSONL store of user-approved corrections."""

    def __init__(self, path: Path):
        self.path = Path(path)
        self.path.parent.mkdir(parents=True, exist_ok=True)
        self._cache: Dict[Tuple[str, str], str] = {}
        self._loaded = False

    def load(self) -> None:
        if self._loaded:
            return
        if self.path.exists():
            with self.path.open("r", encoding="utf-8") as f:
                for line in f:
                    try:
                        rec = json.loads(line.strip())
                        key = (rec.get("field", ""), rec.get("wrong", ""))
                        val = rec.get("right", "")
                        if key[0] and key[1] and val:
                            self._cache[key] = val
                    except Exception:
                        continue
        self._loaded = True

    def lookup(self, field: str, value: str) -> Optional[str]:
        self.load()
        return self._cache.get((field, value))

    def add(self, field: str, wrong: str, right: str, context: Optional[dict] = None) -> None:
        self.load()
        self._cache[(field, wrong)] = right
        rec = {
            "field": field,
            "wrong": wrong,
            "right": right,
            "context": context or {},
            "ts": int(time.time()),
        }
        with self.path.open("a", encoding="utf-8") as f:
            f.write(json.dumps(rec, ensure_ascii=False) + "\n")
            f.flush()


# ---------- Normalization ----------

def normalize(text: str) -> str:
    """Basic text normalization."""
    if not text:
        return ""
    t = str(text).replace("\u2014", "-").replace("\u2013", "-").replace("\u00A0", " ")
    return " ".join(t.split()).strip()


def normalize_money(text: str) -> str:
    """Normalize money values with confusion character fixes."""
    if not text:
        return ""
    t = normalize(text)
<<<<<<< HEAD
    # Fix common OCR confusions in money using translation table
    translation_table = str.maketrans("OS", "05")
    t = t.translate(translation_table)
    
=======
    # Fix common OCR confusions in money
    for old, new in [("O", "0"), ("S", "5")]:
        t = t.replace(old, new)

>>>>>>> 5e1f08ae
    # Clean formatting
    t = t.replace("$", "").replace(" ", "").replace(",", "")

    # Handle decimal places
    if "." in t:
        parts = t.split(".")
        if len(parts) == 2 and parts[0].isdigit() and parts[1].isdigit():
            return f"{int(parts[0])}.{parts[1][:2].ljust(2, '0')}"
    elif t.isdigit():
        return str(int(t))

    return text


# ---------- Confusion fixes ----------

def apply_confusion_map(text: str, allowed_chars: Optional[str] = None) -> str:
    """Apply character confusion fixes."""
    if not text:
        return text

    result = list(text)
    for i, ch in enumerate(result):
        for old, new in CONFUSION_PAIRS:
            if ch == old:
                if not allowed_chars or new in allowed_chars:
                    result[i] = new
                break
    return "".join(result)


# ---------- Validators & Fixers ----------

def validate_ticket_no(value: str) -> Tuple[str, bool]:
    """Validate and fix ticket numbers."""
    if not value:
        return value, False

    v = normalize(value).upper()

    # Check if already valid
    for pattern in TICKET_PATTERNS:
        if pattern.match(v):
            return v, True

    # Try confusion fixes
    v2 = apply_confusion_map(v, "ABCDEFGHIJKLMNOPQRSTUVWXYZ0123456789-")
    for pattern in TICKET_PATTERNS:
        if pattern.match(v2):
            return v2, True

    return value, False


def validate_money(value: str) -> Tuple[str, bool]:
    """Validate and fix money amounts."""
    if not value:
        return value, False

    v = normalize_money(value)
    if MONEY_REGEX.match(v) or MONEY_REGEX.match("$" + v):
        return v, True

    # Try with confusion fixes
    v2 = apply_confusion_map(v, "0123456789.$,")
    v2 = normalize_money(v2)
    if MONEY_REGEX.match(v2) or MONEY_REGEX.match("$" + v2):
        return v2, True

    return value, False


def validate_date(value: str) -> Tuple[str, bool]:
    """Validate and fix dates to YYYY-MM-DD format."""
    if not value:
        return value, False

    v = normalize(value)

    # Try direct parsing
    try:
        dt = dateparser.parse(v, fuzzy=True)
        if dt:
            return dt.strftime("%Y-%m-%d"), True
    except Exception:
        pass

    # Try extracting date-like pattern
    match = DATE_HINT_REGEX.search(v)
    if match:
        try:
            dt = dateparser.parse(match.group(0), fuzzy=True)
            if dt:
                return dt.strftime("%Y-%m-%d"), True
        except Exception:
            pass

    return value, False


# ---------- Fuzzy Dictionary ----------

@dataclass
class FuzzyDict:
    """Fuzzy string matching dictionary."""
    values: List[str]
    scorer: Callable = fuzz.WRatio
    score_cutoff: int = 90

    def best(self, query: str) -> Tuple[Optional[str], int]:
        """Find best match for query."""
        if not query or not self.values:
            return None, 0

        q = normalize(query)
        result = rf_process.extractOne(
            q, self.values,
            scorer=self.scorer,
            score_cutoff=self.score_cutoff
        )

        if result:
            return result[0], int(result[1])
        return None, 0


# ---------- Context & Orchestrator ----------

@dataclass
class CorrectionContext:
    """Context for applying corrections."""
    memory: CorrectionsMemory
    vendor_dict: Optional[FuzzyDict] = None
    material_dict: Optional[FuzzyDict] = None
    costcode_dict: Optional[FuzzyDict] = None
    dry_run: bool = False


def correct_record(
        rec: dict,
        ctx: CorrectionContext,
        approve_callback: Optional[Callable[[str, str, str, dict], bool]] = None
) -> dict:
    """Apply corrections to a record."""
    out = dict(rec)

    # 1) Memory lookup (exact matches)
    for field in ("vendor", "material", "ticket_no", "amount", "date", "cost_code"):
        val = out.get(field)
        if val:
            mem = ctx.memory.lookup(field, val)
            if mem:
                out[field] = mem

    # 2) Field-specific validators
    for field, validator in [
        ("ticket_no", validate_ticket_no),
        ("amount", validate_money),
        ("date", validate_date)
    ]:
        val = out.get(field)
        if val:
            fixed, ok = validator(val)
            if ok and fixed != val:
                reason = f"{field}-validate"
                if not approve_callback or approve_callback(field, val, fixed, {"reason": reason}):
                    if not ctx.dry_run:
                        ctx.memory.add(field, val, fixed, {"reason": reason})
                    out[field] = fixed

    # 3) Fuzzy dictionary matching
    def apply_fuzzy(field: str, fdict: Optional[FuzzyDict]):
        if not fdict:
            return
        val = out.get(field)
        if not val:
            return

        best, score = fdict.best(val)
        if best and best != val:
            # Apply heuristics for when to autocorrect
            has_confusable = any(c in val for c, _ in CONFUSION_PAIRS)
            if has_confusable or score >= 95:
                meta = {"reason": "fuzzy", "score": score}
                if not approve_callback or approve_callback(field, val, best, meta):
                    if not ctx.dry_run:
                        ctx.memory.add(field, val, best, meta)
                    out[field] = best

    apply_fuzzy("vendor", ctx.vendor_dict)
    apply_fuzzy("material", ctx.material_dict)
    apply_fuzzy("cost_code", ctx.costcode_dict)

    return out


# ---------- Utilities ----------

def id_for_record(rec: dict, fields: Tuple[str, ...] = ("ticket_no", "date", "amount")) -> str:
    """Generate short ID for record auditing."""
    raw = "|".join(str(rec.get(k, "")) for k in fields)
    return hashlib.sha256(raw.encode("utf-8")).hexdigest()[:12]


def load_csv_dict(path: Path) -> List[str]:
    """Load single-column CSV as list of strings."""
    if not path.exists():
        return []

    import csv
    values = []
    with path.open("r", encoding="utf-8") as f:
        reader = csv.reader(f)
        header = next(reader, None)  # Skip header
        for row in reader:
            if row and row[0].strip():
                values.append(row[0].strip())
    return values<|MERGE_RESOLUTION|>--- conflicted
+++ resolved
@@ -104,17 +104,11 @@
     if not text:
         return ""
     t = normalize(text)
-<<<<<<< HEAD
+
     # Fix common OCR confusions in money using translation table
     translation_table = str.maketrans("OS", "05")
     t = t.translate(translation_table)
-    
-=======
-    # Fix common OCR confusions in money
-    for old, new in [("O", "0"), ("S", "5")]:
-        t = t.replace(old, new)
-
->>>>>>> 5e1f08ae
+
     # Clean formatting
     t = t.replace("$", "").replace(" ", "").replace(",", "")
 
