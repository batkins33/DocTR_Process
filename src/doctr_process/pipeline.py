# Unified OCR pipeline entry point.

from __future__ import annotations

import csv
import io
import logging
import os
import re
import time
from pathlib import Path
from typing import List, Dict, Tuple, NamedTuple

import fitz  # PyMuPDF
from PIL import Image
<<<<<<< HEAD
from .ocr import reporting_utils
from .ocr.config_utils import count_total_pages
from .ocr.config_utils import load_config
from .ocr.config_utils import load_extraction_rules
from .ocr.file_utils import zip_folder
from .ocr.input_picker import resolve_input
from .ocr.ocr_engine import get_engine
from .ocr.ocr_utils import (
=======

from src.doctr_process.ocr import reporting_utils
from src.doctr_process.ocr.config_utils import count_total_pages
from src.doctr_process.ocr.config_utils import load_config
from src.doctr_process.ocr.config_utils import load_extraction_rules
from src.doctr_process.ocr.file_utils import zip_folder
from src.doctr_process.ocr.input_picker import resolve_input
from src.doctr_process.ocr.ocr_engine import get_engine
from src.doctr_process.ocr.ocr_utils import (

>>>>>>> 98aab1a2
    extract_images_generator,
    correct_image_orientation,
    get_image_hash,
    roi_has_digits,
    save_crop_and_thumbnail,
)
from .ocr.preflight import run_preflight
from .ocr.vendor_utils import (
    load_vendor_rules_from_csv,
    find_vendor,
    extract_vendor_fields,
    FIELDS,
)
<<<<<<< HEAD
from .output.factory import create_handlers
=======

from src.doctr_process.output.factory import create_handlers
>>>>>>> 98aab1a2
from numpy import ndarray
from pandas import DataFrame, read_csv
from tqdm import tqdm
from src.doctr_process.path_utils import normalize_single_path, guard_call


try:
    from .logging_setup import setup_logging as _setup_logging
except ModuleNotFoundError:
    pass  # Logging setup is optional or handled elsewhere

# Project root used for trimming paths in logs and locating default configs
ROOT_DIR = Path(__file__).resolve().parents[2]
CONFIG_DIR = ROOT_DIR / "configs"

ROI_SUFFIXES = {
    "ticket_number": "TicketNum",
    "manifest_number": "Manifest",
    "material_type": "MaterialType",
    "truck_number": "TruckNum",
    "date": "Date",
}


class ProcessResult(NamedTuple):
    """Result of processing a single file."""
    rows: List[Dict]
    perf: Dict
    preflight_excs: List[Dict]
    ticket_issues: List[Dict]
    issue_log: List[Dict]
    page_analysis: List[Dict]
    thumbnail_log: List[Dict]


def _sanitize_for_log(text: str) -> str:
    """Sanitize text for safe logging by removing newlines and control characters."""
    if not isinstance(text, str):
        text = str(text)
    return re.sub(r'[\r\n\x00-\x1f\x7f-\x9f]', '_', text)


def _validate_path(path: str, base_dir: str = None) -> str:
    """Validate and normalize path to prevent traversal attacks."""
    if not path:
        raise ValueError("Path cannot be empty")
    normalized = os.path.normpath(path)
    if '..' in normalized:
        raise ValueError(f"Invalid path detected: {path}")
    if base_dir:
        base_abs = os.path.abspath(base_dir)
        path_abs = os.path.abspath(os.path.join(base_dir, normalized))
        if not path_abs.startswith(base_abs):
            raise ValueError(f"Path outside base directory: {path}")
    return normalized


def process_file(
        pdf_path: str, cfg: dict, vendor_rules, extraction_rules
) -> ProcessResult:
    """Process ``pdf_path`` and return rows, performance stats and preflight exceptions."""

    pdf_path = normalize_single_path(pdf_path)
    logging.debug("process_file path=%s type=%s", pdf_path, type(pdf_path).__name__)
    pdf_str = str(pdf_path)
    logging.info("Processing: %s", _sanitize_for_log(pdf_str))

    engine = get_engine(cfg.get("ocr_engine", "tesseract"))
    rows: List[Dict] = []
    roi_exceptions: List[Dict] = []
    ticket_issues: List[Dict] = []
    issue_log: List[Dict] = []
    page_analysis: List[Dict] = []
    thumbnail_log: List[Dict] = []
    orient_method = cfg.get("orientation_check", "tesseract")
    total_pages = count_total_pages([pdf_str], cfg)

    corrected_doc = None
    corrected_pdf_path = None
    if cfg.get("save_corrected_pdf"):
        corrected_pdf_path = _get_corrected_pdf_path(pdf_str, cfg)
        if corrected_pdf_path:
            parent_dir = os.path.dirname(corrected_pdf_path)
            if parent_dir:
                os.makedirs(parent_dir, exist_ok=True)
            corrected_doc = fitz.open()
    draw_roi = cfg.get("draw_roi")

    skip_pages, preflight_excs = guard_call("run_preflight", run_preflight, pdf_str, cfg)

    # Stream page images to avoid storing the entire document in memory
    ext = os.path.splitext(pdf_str)[1].lower()
    logging.info("Extracting images from: %s (ext: %s)", _sanitize_for_log(pdf_str), _sanitize_for_log(ext))
    images = guard_call(
        "extract_images_generator", extract_images_generator, pdf_str, cfg.get("poppler_path"), cfg.get("dpi", 300)
    )
    logging.info("Starting OCR processing for %d pages...", total_pages)

    start = time.perf_counter()
    for i, page in enumerate(
            tqdm(images, total=total_pages, desc=os.path.basename(pdf_str), unit="page")
    ):
        page_num = i + 1
        if page_num in skip_pages:
            logging.info("Skipping page %d due to preflight", page_num)
            continue
        if isinstance(page, ndarray):
            img = Image.fromarray(page)
        elif isinstance(page, Image.Image):
            img = page
        else:
            raise TypeError(f"Unsupported page type: {type(page)!r}")
        orient_start = time.perf_counter()
        img = correct_image_orientation(img, page_num, method=orient_method)
        orient_time = time.perf_counter() - orient_start
        if corrected_doc is not None:
            # Normalize mode → RGB to avoid palette/alpha/CMYK issues,
            # then embed as a PNG (lossless, OCR-friendly).
            page_pdf = corrected_doc.new_page(width=img.width, height=img.height)
            rect = fitz.Rect(0, 0, img.width, img.height)

            rgb = img.convert("RGB")  # handles P/LA/RGBA/CMYK/etc.
            with io.BytesIO() as bio:
                rgb.save(bio, format="PNG", optimize=True)
                page_pdf.insert_image(rect, stream=bio.getvalue())

            # no leaks: bio auto-closes; 'rgb' is a PIL Image and will be GC’d

        page_hash = get_image_hash(img)
        page_start = time.perf_counter()
        text, result_page = engine(img)
        ocr_time = time.perf_counter() - page_start
        logging.info("Page %d OCR time: %.2fs", page_num, ocr_time)

        vendor_name, vendor_type, _, display_name = find_vendor(text, vendor_rules)
        if result_page is not None:
            fields = extract_vendor_fields(result_page, vendor_name, extraction_rules)
        else:
            fields = {f: None for f in FIELDS}

        roi = extraction_rules.get(vendor_name, {}).get("ticket_number", {}).get("roi")
        if roi is None:
            roi = (
                extraction_rules.get("DEFAULT", {})
                .get("ticket_number", {})
                .get("roi", [0.65, 0.0, 0.99, 0.25])
            )
        if not roi_has_digits(img, roi):
            roi_exceptions.append(
                {
                    "file": pdf_str,
                    "page": i + 1,
                    "error": "ticket-number missing/obscured",
                }
            )
            exception_reason = "ticket-number missing/obscured"
        else:
            exception_reason = None

        for field_name in FIELDS:
            if not fields.get(field_name):
                issue_log.append(
                    {
                        "page": page_num,
                        "issue_type": "missing_field",
                        "field": field_name,
                    }
                )
                if field_name == "ticket_number":
                    ticket_issues.append({"page": page_num, "issue": "missing ticket"})

        row = {
            "file": pdf_str,
            "page": page_num,
            "vendor": display_name,
            **fields,
            "image_path": save_page_image(
                img,
                pdf_str,
                i,
                cfg,
                vendor=display_name,
                ticket_number=fields.get("ticket_number"),
            ),
            "ocr_text": text,
            "page_hash": page_hash,
            "exception_reason": exception_reason,
            "orientation": correct_image_orientation.last_angle,
            "ocr_time": round(ocr_time, 3),
            "orientation_time": round(orient_time, 3),
        }
        if cfg.get("crops") or cfg.get("thumbnails"):
            for fname in FIELDS:
                roi_field = (
                    extraction_rules.get(vendor_name, {}).get(fname, {}).get("roi")
                )
                if roi_field:
                    base = f"{Path(pdf_path).stem}_{page_num:03d}_{fname}"
                    crop_dir = Path(cfg.get("output_dir", "./outputs")) / "crops"
                    thumb_dir = Path(cfg.get("output_dir", "./outputs")) / "thumbnails"
                    save_crop_and_thumbnail(
                        img,
                        roi_field,
                        str(crop_dir),
                        base,
                        str(thumb_dir),
                        thumbnail_log,
                    )
        if draw_roi:
            for fname in FIELDS:
                roi_field = (
                    extraction_rules.get(vendor_name, {}).get(fname, {}).get("roi")
                )
                if roi_field:
                    roi_type = ROI_SUFFIXES.get(fname, fname.replace("_", "").title())
                    key = (
                        "roi_image_path"
                        if fname == "ticket_number"
                        else (
                            "manifest_roi_image_path"
                            if fname == "manifest_number"
                            else f"{fname}_roi_image_path"
                        )
                    )
                    row[key] = _save_roi_page_image(
                        img,
                        roi_field,
                        pdf_str,
                        i,
                        cfg,
                        vendor=display_name,
                        ticket_number=fields.get("ticket_number"),
                        roi_type=roi_type,
                    )
        rows.append(row)
        page_analysis.append(
            {
                "file": pdf_str,
                "page": page_num,
                "ocr_time": round(ocr_time, 3),
                "orientation_time": round(orient_time, 3),
                "orientation": correct_image_orientation.last_angle,
            }
        )

        img.close()

    # Free memory from any accumulated page images
    try:
        if hasattr(images, 'clear'):
            images.clear()
    except (AttributeError, TypeError) as e:
        logging.debug("Could not clear images list: %s", e)
    try:
        del images
    except (NameError, UnboundLocalError) as e:
        logging.debug("Could not delete images: %s", e)

    # Save & close the corrected PDF (only if it has pages and a path)
    if corrected_doc is not None:
        try:
            if corrected_pdf_path and len(corrected_doc) > 0:
                parent = os.path.dirname(corrected_pdf_path) or "."
                os.makedirs(parent, exist_ok=True)
                corrected_doc.save(corrected_pdf_path)
                logging.info("Corrected PDF saved to %s", _sanitize_for_log(corrected_pdf_path))
            elif not corrected_doc:
                logging.info("Skipped saving corrected PDF: document has no pages.")
            else:
                logging.info("Skipped saving corrected PDF: no output path provided.")
        finally:
            corrected_doc.close()

    logging.info("Finished running OCR")

    duration = time.perf_counter() - start
    perf = {
        "file": os.path.basename(pdf_str),
        "pages": len(rows),
        "duration_sec": round(duration, 2),
    }
    return ProcessResult(
        rows=rows,
        perf=perf,
        preflight_excs=preflight_excs,
        ticket_issues=ticket_issues,
        issue_log=issue_log,
        page_analysis=page_analysis,
        thumbnail_log=thumbnail_log,
    )


def _proc(args: Tuple[str, dict, dict, dict]):
    """Unpack the arguments tuple and call :func:`process_file`.
    This function exists solely to provide a picklable entry point for worker
    processes on platforms like Windows that use the ``spawn`` start method.
    """
    return process_file(*args)


def save_page_image(
        img,
        pdf_path: str,
        idx: int,
        cfg: dict,
        vendor: str | None = None,
        ticket_number: str | None = None,
) -> str:
    """Save ``img`` to the configured image directory and return its path."""
    base_output = cfg.get("output_dir", "./outputs")
    _validate_path(base_output)
    out_dir = Path(base_output) / "images" / "page"
    out_dir.mkdir(parents=True, exist_ok=True)
    if ticket_number:
        v = vendor or "unknown"
        v = re.sub(r"\W+", "_", v).strip("_")
        t = re.sub(r"\W+", "_", str(ticket_number)).strip("_")
        base_name = f"{t}_{v}_{idx + 1:03d}"
    else:
        base_name = f"{Path(pdf_path).stem}_{idx + 1:03d}"
    out_path = out_dir / f"{base_name}.png"
    img.save(out_path)
    return str(out_path)


def _save_roi_page_image(
        img,
        roi,
        pdf_path: str,
        idx: int,
        cfg: dict,
        vendor: str | None = None,
        ticket_number: str | None = None,
        roi_type: str = "TicketNum",
) -> str:
    """Crop ``roi`` from ``img`` and save it to the images directory."""
    if not roi:
        raise ValueError("ROI cannot be empty")
    base_output = cfg.get("output_dir", "./outputs")
    _validate_path(base_output)
    out_dir = Path(base_output) / "images" / roi_type
    out_dir.mkdir(parents=True, exist_ok=True)
    if ticket_number:
        v = vendor or "unknown"
        v = re.sub(r"\W+", "_", v).strip("_")
        t = re.sub(r"\W+", "_", str(ticket_number)).strip("_")
        base_name = f"{t}_{v}_{idx + 1:03d}_{roi_type}"
    else:
        base_name = f"{Path(pdf_path).stem}_{idx + 1:03d}_{roi_type}"
    width, height = img.size
    if roi and max(roi) <= 1:
        box = (
            int(roi[0] * width),
            int(roi[1] * height),
            int(roi[2] * width),
            int(roi[3] * height),
        )
    else:
        box = (int(roi[0]), int(roi[1]), int(roi[2]), int(roi[3]))
    crop = img.crop(box)
    out_path = out_dir / f"{base_name}.jpg"
    crop.save(out_path, format="JPEG")
    crop.close()
    return str(out_path)


def _get_corrected_pdf_path(pdf_path: str, cfg: dict) -> str | None:
    """Return the output path for the corrected PDF for ``pdf_path``."""
    base = cfg.get("corrected_pdf_path")
    if not base:
        return None
    base_p = Path(base)
    if base_p.suffix.lower() == ".pdf":
        if cfg.get("batch_mode"):
            return str(base_p.parent / f"{base_p.stem}_{Path(pdf_path).stem}.pdf")
        return str(base_p)
    base_p.mkdir(parents=True, exist_ok=True)
    return str(base_p / f"{Path(pdf_path).stem}_corrected.pdf")


def _write_performance_log(records: List[Dict], cfg: dict) -> None:
    """Save performance metrics to ``performance_log.csv`` in ``output_dir``."""
    if not records:
        return
    out_dir = cfg.get("output_dir", "./outputs")
    _validate_path(out_dir)
    os.makedirs(out_dir, exist_ok=True)
    path = os.path.join(out_dir, "performance_log.csv")
    with open(path, "w", newline="", encoding="utf-8") as f:
        writer = csv.DictWriter(f, fieldnames=["file", "pages", "duration_sec"])
        writer.writeheader()
        writer.writerows(records)
    logging.info("Performance log written to %s", _sanitize_for_log(path))


def _append_hash_db(rows: List[Dict], cfg: dict) -> None:
    """Append page hashes to the hash database CSV."""
    path = cfg.get("hash_db_csv")
    if not path:
        return
    df = DataFrame(rows)
    if df.empty:
        return
    parent_dir = os.path.dirname(path)
    if parent_dir:
        _validate_path(parent_dir)
        os.makedirs(parent_dir, exist_ok=True)
    mode = "a" if os.path.exists(path) else "w"
    header = not os.path.exists(path)
    columns = ["page_hash", "vendor", "ticket_number", "manifest_number", "file", "page"]
    df[columns].to_csv(path, mode=mode, header=header, index=False)
    logging.info("Hash DB updated: %s", _sanitize_for_log(path))


def _validate_with_hash_db(rows: List[Dict], cfg: dict) -> None:
    """Validate pages against the stored hash database."""
    path = cfg.get("hash_db_csv")
    out_path = cfg.get("validation_output_csv", "validation_mismatches.csv")
    if not path or not os.path.exists(path):
        logging.warning("Hash DB not found for validation run")
        return
    df_ref = read_csv(path)
    df_new = DataFrame(rows)
    merged = df_new.merge(
        df_ref,
        on=["vendor", "ticket_number"],
        suffixes=("_new", "_ref"),
        how="left",
    )
    merged["hash_match"] = merged["page_hash_new"] == merged["page_hash_ref"]
    mismatches = merged[(~merged["hash_match"]) | (merged["page_hash_ref"].isna())]
    parent_dir = os.path.dirname(out_path)
    if parent_dir:
        _validate_path(parent_dir)
        os.makedirs(parent_dir, exist_ok=True)
    mismatches.to_csv(out_path, index=False)
    logging.info("Validation results written to %s", _sanitize_for_log(out_path))


def run_pipeline(config_path: str | Path | None = None) -> None:
    """Execute the OCR pipeline using ``config_path`` configuration."""
    if config_path is None:
        config_path = CONFIG_DIR / "config.yaml"
    cfg = load_config(str(config_path))
    # Logging is now handled by __main__.py and logging_setup.py
    cfg = resolve_input(cfg)
    extraction_rules = load_extraction_rules(
        cfg.get("extraction_rules_yaml", str(CONFIG_DIR / "extraction_rules.yaml"))
    )
    vendor_rules = load_vendor_rules_from_csv(
        cfg.get("vendor_keywords_csv", str(CONFIG_DIR / "ocr_keywords.csv"))
    )
    logging.info("Total vendors loaded: %d", len(vendor_rules))
    output_handlers = create_handlers(cfg.get("output_format", ["csv"]), cfg)

    if cfg.get("batch_mode"):
        path = Path(cfg["input_dir"])
        files = sorted(str(p) for p in path.glob("*.pdf"))
    else:
        files = [cfg["input_pdf"]]

    all_rows: List[Dict] = []
    perf_records: List[Dict] = []
    ticket_issues: List[Dict] = []
    issues_log: List[Dict] = []
    analysis_records: List[Dict] = []
    preflight_exceptions: List[Dict] = []

    tasks = [(f, cfg, vendor_rules, extraction_rules) for f in files]

    if cfg.get("parallel"):
        from multiprocessing import Pool
        with Pool(cfg.get("num_workers", os.cpu_count())) as pool:
            results = []
            with tqdm(total=len(tasks), desc="Files") as pbar:
                for res in pool.imap(_proc, tasks):
                    results.append(res)
                    pbar.update()
    else:
        results = [_proc(t) for t in tqdm(tasks, desc="Files", total=len(tasks))]

    for (f, *_), res in zip(tasks, results):
        rows, perf, pf_exc, t_issues, i_log, analysis, thumbs = res
        perf_records.append(perf)
        all_rows.extend(rows)
        ticket_issues.extend(t_issues)
        issues_log.extend(i_log)
        analysis_records.extend(analysis)
        preflight_exceptions.extend(pf_exc)
        vendor_counts = {}
        for r in rows:
            v = r.get("vendor") or ""
            vendor_counts[v] = vendor_counts.get(v, 0) + 1
        logging.info(
            "Processed %d pages. Vendors matched: %s", perf["pages"], vendor_counts
        )
        if vendor_counts:
            logging.info("Vendor match breakdown:")
            for v, c in vendor_counts.items():
                logging.info("   - %s: %d", v, c)

    for handler in output_handlers:
        handler.write(all_rows, cfg)

    reporting_utils.create_reports(all_rows, cfg)
    reporting_utils.export_preflight_exceptions(preflight_exceptions, cfg)
    reporting_utils.export_log_reports(cfg)

    if cfg.get("run_type", "initial") == "validation":
        _validate_with_hash_db(all_rows, cfg)


def main() -> None:
    """CLI entry point for running the OCR pipeline."""
    try:
        run_pipeline()
    except (FileNotFoundError, ValueError, OSError) as e:
        logging.error("Pipeline failed: %s", _sanitize_for_log(str(e)))
        raise SystemExit(1) from e
    except Exception as e:
        logging.exception("Unexpected error in pipeline: %s", _sanitize_for_log(str(e)))
        raise SystemExit(2) from e


if __name__ == "__main__":
    main()<|MERGE_RESOLUTION|>--- conflicted
+++ resolved
@@ -13,7 +13,6 @@
 
 import fitz  # PyMuPDF
 from PIL import Image
-<<<<<<< HEAD
 from .ocr import reporting_utils
 from .ocr.config_utils import count_total_pages
 from .ocr.config_utils import load_config
@@ -22,18 +21,6 @@
 from .ocr.input_picker import resolve_input
 from .ocr.ocr_engine import get_engine
 from .ocr.ocr_utils import (
-=======
-
-from src.doctr_process.ocr import reporting_utils
-from src.doctr_process.ocr.config_utils import count_total_pages
-from src.doctr_process.ocr.config_utils import load_config
-from src.doctr_process.ocr.config_utils import load_extraction_rules
-from src.doctr_process.ocr.file_utils import zip_folder
-from src.doctr_process.ocr.input_picker import resolve_input
-from src.doctr_process.ocr.ocr_engine import get_engine
-from src.doctr_process.ocr.ocr_utils import (
-
->>>>>>> 98aab1a2
     extract_images_generator,
     correct_image_orientation,
     get_image_hash,
@@ -47,16 +34,11 @@
     extract_vendor_fields,
     FIELDS,
 )
-<<<<<<< HEAD
 from .output.factory import create_handlers
-=======
-
-from src.doctr_process.output.factory import create_handlers
->>>>>>> 98aab1a2
 from numpy import ndarray
 from pandas import DataFrame, read_csv
 from tqdm import tqdm
-from src.doctr_process.path_utils import normalize_single_path, guard_call
+from .path_utils import normalize_single_path, guard_call
 
 
 try:
