"""Unified OCR pipeline entry point."""

from __future__ import annotations

import csv
import io
import json
import logging
import os
import re
import time
<<<<<<< HEAD
import logging
=======
import uuid
from logging.handlers import RotatingFileHandler
>>>>>>> 1443f62c
from pathlib import Path
from typing import List, Dict, Tuple

import numpy as np
import pandas as pd
import fitz  # PyMuPDF
from PIL import Image
from tqdm import tqdm

from doctr_process.ocr import reporting_utils
from doctr_process.ocr.config_utils import count_total_pages
from doctr_process.ocr.config_utils import load_config
from doctr_process.ocr.config_utils import load_extraction_rules
from doctr_process.ocr.file_utils import zip_folder
from doctr_process.ocr.input_picker import resolve_input
from doctr_process.ocr.ocr_engine import get_engine
from doctr_process.ocr.ocr_utils import (
    extract_images_generator,
    correct_image_orientation,
    get_image_hash,
    roi_has_digits,
    save_crop_and_thumbnail,
)
from doctr_process.ocr.preflight import run_preflight
from doctr_process.ocr.vendor_utils import (
    load_vendor_rules_from_csv,
    find_vendor,
    extract_vendor_fields,
    FIELDS,
)
from doctr_process.output.factory import create_handlers

# Project root used for trimming paths in logs and locating default configs
ROOT_DIR = Path(__file__).resolve().parents[2]
CONFIG_DIR = ROOT_DIR / "configs"

ROI_SUFFIXES = {
    "ticket_number": "TicketNum",
    "manifest_number": "Manifest",
    "material_type": "MaterialType",
    "truck_number": "TruckNum",
    "date": "Date",
}


<<<<<<< HEAD
## Logging is now handled by logging_setup.py
=======
def setup_logging(log_dir: str = ".", run_id: str = None) -> None:
    os.makedirs(log_dir, exist_ok=True)
    if run_id is None:
        run_id = str(uuid.uuid4())
    log_path = os.path.join(log_dir, f"run_{run_id}.json")

    class JsonFormatter(logging.Formatter):
        def format(self, record):
            log_record = {
                "timestamp": self.formatTime(record, self.datefmt),
                "level": record.levelname,
                "name": record.name,
                "lineno": record.lineno,
                "message": record.getMessage(),
                "run_id": run_id,
            }
            return json.dumps(log_record)

    handler = RotatingFileHandler(log_path, maxBytes=5_000_000, backupCount=3)
    handler.setFormatter(JsonFormatter())
    logging.basicConfig(
        level=logging.INFO,
        handlers=[handler, logging.StreamHandler()],
        force=True,
    )
    return run_id
>>>>>>> 1443f62c


def process_file(
    pdf_path: str, cfg: dict, vendor_rules, extraction_rules
) -> Tuple[List[Dict], Dict, List[Dict], List[Dict], List[Dict]]:
    """Process ``pdf_path`` and return rows, performance stats and preflight exceptions."""

    logging.info("Processing: %s", pdf_path)

    engine = get_engine(cfg.get("ocr_engine", "tesseract"))
    rows: List[Dict] = []
    roi_exceptions: List[Dict] = []
    ticket_issues: List[Dict] = []
    issue_log: List[Dict] = []
    page_analysis: List[Dict] = []
    thumbnail_log: List[Dict] = []
    orient_method = cfg.get("orientation_check", "tesseract")
    total_pages = count_total_pages([pdf_path], cfg)

    corrected_doc = None
    corrected_pdf_path = None
    if cfg.get("save_corrected_pdf"):
        corrected_pdf_path = _get_corrected_pdf_path(pdf_path, cfg)
        if corrected_pdf_path:
            os.makedirs(os.path.dirname(corrected_pdf_path), exist_ok=True)
            corrected_doc = fitz.open()
    draw_roi = cfg.get("draw_roi")

    skip_pages, preflight_excs = run_preflight(pdf_path, cfg)

    # Stream page images to avoid storing the entire document in memory
    ext = os.path.splitext(pdf_path)[1].lower()
    logging.info("Extracting images from: %s (ext: %s)", pdf_path, ext)
    images = extract_images_generator(
        pdf_path, cfg.get("poppler_path"), cfg.get("dpi", 300)
    )
    logging.info("Starting OCR processing for %d pages...", total_pages)

    start = time.perf_counter()
    for i, page in enumerate(
        tqdm(images, total=total_pages, desc=os.path.basename(pdf_path), unit="page")
    ):
        page_num = i + 1
        if page_num in skip_pages:
            logging.info("Skipping page %d due to preflight", page_num)
            continue
        if isinstance(page, np.ndarray):
            img = Image.fromarray(page)
        elif isinstance(page, Image.Image):
            img = page
        else:
            raise TypeError(f"Unsupported page type: {type(page)!r}")
        orient_start = time.perf_counter()
        img = correct_image_orientation(img, page_num, method=orient_method)
        orient_time = time.perf_counter() - orient_start
        if corrected_doc is not None:
            # Normalize mode → RGB to avoid palette/alpha/CMYK issues,
            # then embed as a PNG (lossless, OCR-friendly).
            page_pdf = corrected_doc.new_page(width=img.width, height=img.height)
            rect = fitz.Rect(0, 0, img.width, img.height)

            rgb = img.convert("RGB")  # handles P/LA/RGBA/CMYK/etc.
            with io.BytesIO() as bio:
                rgb.save(bio, format="PNG", optimize=True)
                page_pdf.insert_image(rect, stream=bio.getvalue())

            # no leaks: bio auto-closes; 'rgb' is a PIL Image and will be GC’d

        page_hash = get_image_hash(img)
        page_start = time.perf_counter()
        text, result_page = engine(img)
        ocr_time = time.perf_counter() - page_start
        logging.info("Page %d OCR time: %.2fs", page_num, ocr_time)

        vendor_name, vendor_type, _, display_name = find_vendor(text, vendor_rules)
        if result_page is not None:
            fields = extract_vendor_fields(result_page, vendor_name, extraction_rules)
        else:
            fields = {f: None for f in FIELDS}

        roi = extraction_rules.get(vendor_name, {}).get("ticket_number", {}).get("roi")
        if roi is None:
            roi = (
                extraction_rules.get("DEFAULT", {})
                .get("ticket_number", {})
                .get("roi", [0.65, 0.0, 0.99, 0.25])
            )
        if not roi_has_digits(img, roi):
            roi_exceptions.append(
                {
                    "file": pdf_path,
                    "page": i + 1,
                    "error": "ticket-number missing/obscured",
                }
            )
            exception_reason = "ticket-number missing/obscured"
        else:
            exception_reason = None

        for field_name in FIELDS:
            if not fields.get(field_name):
                issue_log.append(
                    {
                        "page": page_num,
                        "issue_type": "missing_field",
                        "field": field_name,
                    }
                )
                if field_name == "ticket_number":
                    ticket_issues.append({"page": page_num, "issue": "missing ticket"})

        row = {
            "file": pdf_path,
            "page": page_num,
            "vendor": display_name,
            **fields,
            "image_path": save_page_image(
                img,
                pdf_path,
                i,
                cfg,
                vendor=display_name,
                ticket_number=fields.get("ticket_number"),
            ),
            "ocr_text": text,
            "page_hash": page_hash,
            "exception_reason": exception_reason,
            "orientation": correct_image_orientation.last_angle,
            "ocr_time": round(ocr_time, 3),
            "orientation_time": round(orient_time, 3),
        }
        if cfg.get("crops") or cfg.get("thumbnails"):
            for fname in FIELDS:
                roi_field = (
                    extraction_rules.get(vendor_name, {}).get(fname, {}).get("roi")
                )
                if roi_field:
                    base = f"{Path(pdf_path).stem}_{page_num:03d}_{fname}"
                    crop_dir = Path(cfg.get("output_dir", "./outputs")) / "crops"
                    thumb_dir = Path(cfg.get("output_dir", "./outputs")) / "thumbnails"
                    save_crop_and_thumbnail(
                        img,
                        roi_field,
                        str(crop_dir),
                        base,
                        str(thumb_dir),
                        thumbnail_log,
                    )
        if draw_roi:
            for fname in FIELDS:
                roi_field = (
                    extraction_rules.get(vendor_name, {}).get(fname, {}).get("roi")
                )
                if roi_field:
                    roi_type = ROI_SUFFIXES.get(fname, fname.replace("_", "").title())
                    key = (
                        "roi_image_path"
                        if fname == "ticket_number"
                        else (
                            "manifest_roi_image_path"
                            if fname == "manifest_number"
                            else f"{fname}_roi_image_path"
                        )
                    )
                    row[key] = _save_roi_page_image(
                        img,
                        roi_field,
                        pdf_path,
                        i,
                        cfg,
                        vendor=display_name,
                        ticket_number=fields.get("ticket_number"),
                        roi_type=roi_type,
                    )
        rows.append(row)
        page_analysis.append(
            {
                "file": pdf_path,
                "page": page_num,
                "ocr_time": round(ocr_time, 3),
                "orientation_time": round(orient_time, 3),
                "orientation": correct_image_orientation.last_angle,
            }
        )

        img.close()

    # Free memory from any accumulated page images
    try:
        images.clear()  # if it's a list
    except Exception:
        pass
    try:
        del images
    except Exception:
        pass

    # Save & close the corrected PDF (only if it has pages and a path)
    if corrected_doc is not None:
        try:
            if corrected_pdf_path and len(corrected_doc) > 0:
                parent = os.path.dirname(corrected_pdf_path) or "."
                os.makedirs(parent, exist_ok=True)
                corrected_doc.save(corrected_pdf_path)
                logging.info("Corrected PDF saved to %s", corrected_pdf_path)
            elif len(corrected_doc) == 0:
                logging.info("Skipped saving corrected PDF: document has no pages.")
            else:
                logging.info("Skipped saving corrected PDF: no output path provided.")
        finally:
            corrected_doc.close()

    logging.info("Finished running OCR")

    duration = time.perf_counter() - start
    perf = {
        "file": os.path.basename(pdf_path),
        "pages": len(rows),
        "duration_sec": round(duration, 2),
    }
    return (
        rows,
        perf,
        preflight_excs,
        ticket_issues,
        issue_log,
        page_analysis,
        thumbnail_log,
    )


# ``multiprocessing`` workers need to be able to pickle the function they
# execute.  If a helper is defined inside ``run_pipeline`` it becomes a local
# (non-picklable) object and ``Pool`` will fail with
# ``Can't pickle local object 'run_pipeline.<locals>.proc'``.  Define a module-
# level wrapper that unpacks arguments and forwards them to ``process_file`` so
# it can safely be used with ``Pool.imap`` or similar.
def _proc(args: Tuple[str, dict, dict, dict]):
    """Unpack the arguments tuple and call :func:`process_file`.

    This function exists solely to provide a picklable entry point for worker
    processes on platforms like Windows that use the ``spawn`` start method.
    """

    return process_file(*args)


def save_page_image(
    img,
    pdf_path: str,
    idx: int,
    cfg: dict,
    vendor: str | None = None,
    ticket_number: str | None = None,
) -> str:
    """Save ``img`` to the configured image directory and return its path.

    If ``ticket_number`` is provided, the filename will be formatted as
    ``{ticket_number}_{vendor}_{page}`` using underscores for separators.
    Otherwise, the PDF stem is used as the base name.
    """

    out_dir = Path(cfg.get("output_dir", "./outputs")) / "images" / "page"
    out_dir.mkdir(parents=True, exist_ok=True)

    if ticket_number:
        v = vendor or "unknown"
        v = re.sub(r"\W+", "_", v).strip("_")
        t = re.sub(r"\W+", "_", str(ticket_number)).strip("_")
        base_name = f"{t}_{v}_{idx + 1:03d}"
    else:
        base_name = f"{Path(pdf_path).stem}_{idx + 1:03d}"

    out_path = out_dir / f"{base_name}.png"
    img.save(out_path)
    return str(out_path)


def _save_roi_page_image(
    img,
    roi,
    pdf_path: str,
    idx: int,
    cfg: dict,
    vendor: str | None = None,
    ticket_number: str | None = None,
    roi_type: str = "TicketNum",
) -> str:
    """Crop ``roi`` from ``img`` and save it to the images directory."""
    out_dir = Path(cfg.get("output_dir", "./outputs")) / "images" / roi_type
    out_dir.mkdir(parents=True, exist_ok=True)

    if ticket_number:
        v = vendor or "unknown"
        v = re.sub(r"\W+", "_", v).strip("_")
        t = re.sub(r"\W+", "_", str(ticket_number)).strip("_")
        base_name = f"{t}_{v}_{idx + 1:03d}_{roi_type}"
    else:
        base_name = f"{Path(pdf_path).stem}_{idx + 1:03d}_{roi_type}"

    width, height = img.size
    if max(roi) <= 1:
        box = (
            int(roi[0] * width),
            int(roi[1] * height),
            int(roi[2] * width),
            int(roi[3] * height),
        )
    else:
        box = (int(roi[0]), int(roi[1]), int(roi[2]), int(roi[3]))
    crop = img.crop(box)
    out_path = out_dir / f"{base_name}.jpg"
    crop.save(out_path, format="JPEG")
    crop.close()
    return str(out_path)


def _get_corrected_pdf_path(pdf_path: str, cfg: dict) -> str | None:
    """Return the output path for the corrected PDF for ``pdf_path``."""
    base = cfg.get("corrected_pdf_path")
    if not base:
        return None
    base_p = Path(base)
    if base_p.suffix.lower() == ".pdf":
        if cfg.get("batch_mode"):
            return str(base_p.parent / f"{base_p.stem}_{Path(pdf_path).stem}.pdf")
        return str(base_p)
    base_p.mkdir(parents=True, exist_ok=True)
    return str(base_p / f"{Path(pdf_path).stem}_corrected.pdf")


def _write_performance_log(records: List[Dict], cfg: dict) -> None:
    """Save performance metrics to ``performance_log.csv`` in ``output_dir``."""
    if not records:
        return
    out_dir = cfg.get("output_dir", "./outputs")
    os.makedirs(out_dir, exist_ok=True)
    path = os.path.join(out_dir, "performance_log.csv")
    with open(path, "w", newline="", encoding="utf-8") as f:
        writer = csv.DictWriter(f, fieldnames=["file", "pages", "duration_sec"])
        writer.writeheader()
        writer.writerows(records)
    logging.info("Performance log written to %s", path)


def _append_hash_db(rows: List[Dict], cfg: dict) -> None:
    """Append page hashes to the hash database CSV."""
    path = cfg.get("hash_db_csv")
    if not path:
        return
    df = pd.DataFrame(rows)
    if df.empty:
        return
    os.makedirs(os.path.dirname(path), exist_ok=True)
    mode = "a" if os.path.exists(path) else "w"
    header = not os.path.exists(path)
    df[
        [
            "page_hash",
            "vendor",
            "ticket_number",
            "manifest_number",
            "file",
            "page",
        ]
    ].to_csv(path, mode=mode, header=header, index=False)
    logging.info("Hash DB updated: %s", path)


def _validate_with_hash_db(rows: List[Dict], cfg: dict) -> None:
    """Validate pages against the stored hash database."""
    path = cfg.get("hash_db_csv")
    out_path = cfg.get("validation_output_csv", "validation_mismatches.csv")
    if not path or not os.path.exists(path):
        logging.warning("Hash DB not found for validation run")
        return
    df_ref = pd.read_csv(path)
    df_new = pd.DataFrame(rows)
    merged = df_new.merge(
        df_ref,
        on=["vendor", "ticket_number"],
        suffixes=("_new", "_ref"),
        how="left",
    )
    merged["hash_match"] = merged["page_hash_new"] == merged["page_hash_ref"]
    mismatches = merged[(~merged["hash_match"]) | (merged["page_hash_ref"].isna())]
    os.makedirs(os.path.dirname(out_path), exist_ok=True)
    mismatches.to_csv(out_path, index=False)
    logging.info("Validation results written to %s", out_path)


    """Execute the OCR pipeline using ``config_path`` configuration."""
    cfg = load_config(str(config_path))
<<<<<<< HEAD
    # Logging is now handled by __main__.py and logging_setup.py
=======
    run_id = setup_logging(
        cfg.get("log_dir", cfg.get("output_dir", "./outputs/logs")), None
    )
    cfg["run_id"] = run_id
    setup_logging(cfg.get("log_dir", cfg.get("output_dir", "./outputs")))
>>>>>>> 1443f62c
    cfg = resolve_input(cfg)
    extraction_rules = load_extraction_rules(
        cfg.get("extraction_rules_yaml", str(CONFIG_DIR / "extraction_rules.yaml"))
    )
    vendor_rules = load_vendor_rules_from_csv(
        cfg.get("vendor_keywords_csv", str(CONFIG_DIR / "ocr_keywords.csv"))
    )
    logging.info("Total vendors loaded: %d", len(vendor_rules))
    output_handlers = create_handlers(cfg.get("output_format", ["csv"]), cfg)

    if cfg.get("batch_mode"):
        path = Path(cfg["input_dir"])
        files = sorted(str(p) for p in path.glob("*.pdf"))
    else:
        files = [cfg["input_pdf"]]

    logging.info("Batch processing %d file(s)...", len(files))
    batch_start = time.perf_counter()

    all_rows: List[Dict] = []
    perf_records: List[Dict] = []
    ticket_issues: List[Dict] = []
    issues_log: List[Dict] = []
    analysis_records: List[Dict] = []

    preflight_exceptions: List[Dict] = []

    tasks = [(f, cfg, vendor_rules, extraction_rules) for f in files]

    if cfg.get("parallel"):
        from multiprocessing import Pool

        with Pool(cfg.get("num_workers", os.cpu_count())) as pool:
            results = []
            with tqdm(total=len(tasks), desc="Files") as pbar:
                for res in pool.imap(_proc, tasks):
                    results.append(res)
                    pbar.update()
    else:
        results = [_proc(t) for t in tqdm(tasks, desc="Files", total=len(tasks))]

    for (f, *_), res in zip(tasks, results):
        rows, perf, pf_exc, t_issues, i_log, analysis, thumbs = res

        perf_records.append(perf)
        all_rows.extend(rows)
        ticket_issues.extend(t_issues)
        issues_log.extend(i_log)
        analysis_records.extend(analysis)
        preflight_exceptions.extend(pf_exc)

        vendor_counts = {}
        for r in rows:
            v = r.get("vendor") or ""
            vendor_counts[v] = vendor_counts.get(v, 0) + 1
        logging.info(
            "Processed %d pages. Vendors matched: %s", perf["pages"], vendor_counts
        )
        if vendor_counts:
            logging.info("Vendor match breakdown:")
            for v, c in vendor_counts.items():
                logging.info("   - %s: %d", v, c)

    for handler in output_handlers:
        handler.write(all_rows, cfg)

    reporting_utils.create_reports(all_rows, cfg)
    reporting_utils.export_preflight_exceptions(preflight_exceptions, cfg)
    reporting_utils.export_log_reports(cfg)

    if cfg.get("run_type", "initial") == "validation":
        _validate_with_hash_db(all_rows, cfg)
    else:
        _append_hash_db(all_rows, cfg)

    if cfg.get("profile"):
        _write_performance_log(perf_records, cfg)

    reporting_utils.export_issue_logs(ticket_issues, issues_log, cfg)
    reporting_utils.export_process_analysis(analysis_records, cfg)

    if cfg.get("valid_pages_zip"):
        vendor_dir = os.path.join(cfg.get("output_dir", "./outputs"), "vendor_docs")
        zip_folder(
            vendor_dir,
            os.path.join(cfg.get("output_dir", "./outputs"), "valid_pages.zip"),
        )

    logging.info("Output written to: %s", cfg.get("output_dir", "./outputs"))
    logging.info("Total batch time: %.2fs", time.perf_counter() - batch_start)


def main() -> None:
    """CLI entry point for running the OCR pipeline."""
    run_pipeline()


if __name__ == "__main__":
    main()<|MERGE_RESOLUTION|>--- conflicted
+++ resolved
@@ -9,12 +9,8 @@
 import os
 import re
 import time
-<<<<<<< HEAD
+import uuid
 import logging
-=======
-import uuid
-from logging.handlers import RotatingFileHandler
->>>>>>> 1443f62c
 from pathlib import Path
 from typing import List, Dict, Tuple
 
@@ -60,36 +56,7 @@
 }
 
 
-<<<<<<< HEAD
 ## Logging is now handled by logging_setup.py
-=======
-def setup_logging(log_dir: str = ".", run_id: str = None) -> None:
-    os.makedirs(log_dir, exist_ok=True)
-    if run_id is None:
-        run_id = str(uuid.uuid4())
-    log_path = os.path.join(log_dir, f"run_{run_id}.json")
-
-    class JsonFormatter(logging.Formatter):
-        def format(self, record):
-            log_record = {
-                "timestamp": self.formatTime(record, self.datefmt),
-                "level": record.levelname,
-                "name": record.name,
-                "lineno": record.lineno,
-                "message": record.getMessage(),
-                "run_id": run_id,
-            }
-            return json.dumps(log_record)
-
-    handler = RotatingFileHandler(log_path, maxBytes=5_000_000, backupCount=3)
-    handler.setFormatter(JsonFormatter())
-    logging.basicConfig(
-        level=logging.INFO,
-        handlers=[handler, logging.StreamHandler()],
-        force=True,
-    )
-    return run_id
->>>>>>> 1443f62c
 
 
 def process_file(
@@ -483,15 +450,7 @@
 
     """Execute the OCR pipeline using ``config_path`` configuration."""
     cfg = load_config(str(config_path))
-<<<<<<< HEAD
     # Logging is now handled by __main__.py and logging_setup.py
-=======
-    run_id = setup_logging(
-        cfg.get("log_dir", cfg.get("output_dir", "./outputs/logs")), None
-    )
-    cfg["run_id"] = run_id
-    setup_logging(cfg.get("log_dir", cfg.get("output_dir", "./outputs")))
->>>>>>> 1443f62c
     cfg = resolve_input(cfg)
     extraction_rules = load_extraction_rules(
         cfg.get("extraction_rules_yaml", str(CONFIG_DIR / "extraction_rules.yaml"))
