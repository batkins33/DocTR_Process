"""Unified OCR pipeline entry point."""

from __future__ import annotations

import csv
import io
import json
import logging
import os
import re
import time
import uuid
from logging.handlers import RotatingFileHandler
from pathlib import Path
from typing import List, Dict, Tuple

<<<<<<< HEAD
import fitz
=======
import io
>>>>>>> f4846029
import numpy as np
import pandas as pd
import fitz  # PyMuPDF
from PIL import Image
from tqdm import tqdm

from doctr_process.ocr import reporting_utils
from doctr_process.ocr.config_utils import count_total_pages
from doctr_process.ocr.config_utils import load_config
from doctr_process.ocr.config_utils import load_extraction_rules
from doctr_process.ocr.file_utils import zip_folder
from doctr_process.ocr.input_picker import resolve_input
from doctr_process.ocr.ocr_engine import get_engine
from doctr_process.ocr.ocr_utils import (
    extract_images_generator,
    correct_image_orientation,
    get_image_hash,
    roi_has_digits,
    save_crop_and_thumbnail,
)
from doctr_process.ocr.preflight import run_preflight
from doctr_process.ocr.vendor_utils import (
    load_vendor_rules_from_csv,
    find_vendor,
    extract_vendor_fields,
    FIELDS,
)
from doctr_process.output.factory import create_handlers

# Project root used for trimming paths in logs and locating default configs
ROOT_DIR = Path(__file__).resolve().parents[2]
CONFIG_DIR = ROOT_DIR / "configs"

ROI_SUFFIXES = {
    "ticket_number": "TicketNum",
    "manifest_number": "Manifest",
    "material_type": "MaterialType",
    "truck_number": "TruckNum",
    "date": "Date",
}


def setup_logging(log_dir: str = ".", run_id: str = None) -> None:
    os.makedirs(log_dir, exist_ok=True)
    if run_id is None:
        run_id = str(uuid.uuid4())
    log_path = os.path.join(log_dir, f"run_{run_id}.json")

    class JsonFormatter(logging.Formatter):
        def format(self, record):
            log_record = {
                "timestamp": self.formatTime(record, self.datefmt),
                "level": record.levelname,
                "name": record.name,
                "lineno": record.lineno,
                "message": record.getMessage(),
                "run_id": run_id,
            }
            return json.dumps(log_record)

    handler = RotatingFileHandler(log_path, maxBytes=5_000_000, backupCount=3)
    handler.setFormatter(JsonFormatter())
    logging.basicConfig(
        level=logging.INFO,
        handlers=[handler, logging.StreamHandler()],
        force=True,
    )
    return run_id


def process_file(
    pdf_path: str, cfg: dict, vendor_rules, extraction_rules
) -> Tuple[List[Dict], Dict, List[Dict], List[Dict], List[Dict]]:
    """Process ``pdf_path`` and return rows, performance stats and preflight exceptions."""

    logging.info("Processing: %s", pdf_path)

    engine = get_engine(cfg.get("ocr_engine", "tesseract"))
    rows: List[Dict] = []
    roi_exceptions: List[Dict] = []
    ticket_issues: List[Dict] = []
    issue_log: List[Dict] = []
    page_analysis: List[Dict] = []
    thumbnail_log: List[Dict] = []
    orient_method = cfg.get("orientation_check", "tesseract")
    total_pages = count_total_pages([pdf_path], cfg)

    corrected_doc = None
    corrected_pdf_path = None
    if cfg.get("save_corrected_pdf"):
        corrected_pdf_path = _get_corrected_pdf_path(pdf_path, cfg)
        if corrected_pdf_path:
<<<<<<< HEAD
            os.makedirs(os.path.dirname(corrected_pdf_path), exist_ok=True)
=======
>>>>>>> f4846029
            corrected_doc = fitz.open()
    draw_roi = cfg.get("draw_roi")

    skip_pages, preflight_excs = run_preflight(pdf_path, cfg)

    # Stream page images to avoid storing the entire document in memory
    ext = os.path.splitext(pdf_path)[1].lower()
    logging.info("Extracting images from: %s (ext: %s)", pdf_path, ext)
    images = extract_images_generator(
        pdf_path, cfg.get("poppler_path"), cfg.get("dpi", 300)
    )
    logging.info("Starting OCR processing for %d pages...", total_pages)

    start = time.perf_counter()
    for i, page in enumerate(
        tqdm(images, total=total_pages, desc=os.path.basename(pdf_path), unit="page")
    ):
        page_num = i + 1
        if page_num in skip_pages:
            logging.info("Skipping page %d due to preflight", page_num)
            continue
        if isinstance(page, np.ndarray):
            img = Image.fromarray(page)
        elif isinstance(page, Image.Image):
            img = page
        else:
            raise TypeError(f"Unsupported page type: {type(page)!r}")
        orient_start = time.perf_counter()
        img = correct_image_orientation(img, page_num, method=orient_method)
        orient_time = time.perf_counter() - orient_start
        if corrected_doc is not None:
<<<<<<< HEAD
            bio = io.BytesIO()
            img.save(bio, format="PNG")
            page_rect = fitz.Rect(0, 0, img.width, img.height)
            pdf_page = corrected_doc.new_page(width=img.width, height=img.height)
            pdf_page.insert_image(page_rect, stream=bio.getvalue())
            bio.close()
=======
            page_pdf = corrected_doc.new_page(width=img.width, height=img.height)
            tmp_img = img.convert("RGB")
            tmp_bytes = io.BytesIO()
            tmp_img.save(tmp_bytes, format="PNG")
            page_pdf.insert_image(
                fitz.Rect(0, 0, img.width, img.height),
                stream=tmp_bytes.getvalue(),
            )
            tmp_img.close()
            tmp_bytes.close()
>>>>>>> f4846029
        page_hash = get_image_hash(img)
        page_start = time.perf_counter()
        text, result_page = engine(img)
        ocr_time = time.perf_counter() - page_start
        logging.info("Page %d OCR time: %.2fs", page_num, ocr_time)

        vendor_name, vendor_type, _, display_name = find_vendor(text, vendor_rules)
        if result_page is not None:
            fields = extract_vendor_fields(result_page, vendor_name, extraction_rules)
        else:
            fields = {f: None for f in FIELDS}

        roi = extraction_rules.get(vendor_name, {}).get("ticket_number", {}).get("roi")
        if roi is None:
            roi = (
                extraction_rules.get("DEFAULT", {})
                .get("ticket_number", {})
                .get("roi", [0.65, 0.0, 0.99, 0.25])
            )
        if not roi_has_digits(img, roi):
            roi_exceptions.append(
                {
                    "file": pdf_path,
                    "page": i + 1,
                    "error": "ticket-number missing/obscured",
                }
            )
            exception_reason = "ticket-number missing/obscured"
        else:
            exception_reason = None

        for field_name in FIELDS:
            if not fields.get(field_name):
                issue_log.append(
                    {
                        "page": page_num,
                        "issue_type": "missing_field",
                        "field": field_name,
                    }
                )
                if field_name == "ticket_number":
                    ticket_issues.append({"page": page_num, "issue": "missing ticket"})

        row = {
            "file": pdf_path,
            "page": page_num,
            "vendor": display_name,
            **fields,
            "image_path": save_page_image(
                img,
                pdf_path,
                i,
                cfg,
                vendor=display_name,
                ticket_number=fields.get("ticket_number"),
            ),
            "ocr_text": text,
            "page_hash": page_hash,
            "exception_reason": exception_reason,
            "orientation": correct_image_orientation.last_angle,
            "ocr_time": round(ocr_time, 3),
            "orientation_time": round(orient_time, 3),
        }
        if cfg.get("crops") or cfg.get("thumbnails"):
            for fname in FIELDS:
                roi_field = (
                    extraction_rules.get(vendor_name, {}).get(fname, {}).get("roi")
                )
                if roi_field:
                    base = f"{Path(pdf_path).stem}_{page_num:03d}_{fname}"
                    crop_dir = Path(cfg.get("output_dir", "./outputs")) / "crops"
                    thumb_dir = Path(cfg.get("output_dir", "./outputs")) / "thumbnails"
                    save_crop_and_thumbnail(
                        img,
                        roi_field,
                        str(crop_dir),
                        base,
                        str(thumb_dir),
                        thumbnail_log,
                    )
        if draw_roi:
            for fname in FIELDS:
                roi_field = (
                    extraction_rules.get(vendor_name, {}).get(fname, {}).get("roi")
                )
                if roi_field:
                    roi_type = ROI_SUFFIXES.get(fname, fname.replace("_", "").title())
                    key = (
                        "roi_image_path"
                        if fname == "ticket_number"
                        else (
                            "manifest_roi_image_path"
                            if fname == "manifest_number"
                            else f"{fname}_roi_image_path"
                        )
                    )
                    row[key] = _save_roi_page_image(
                        img,
                        roi_field,
                        pdf_path,
                        i,
                        cfg,
                        vendor=display_name,
                        ticket_number=fields.get("ticket_number"),
                        roi_type=roi_type,
                    )
        rows.append(row)
        page_analysis.append(
            {
                "file": pdf_path,
                "page": page_num,
                "ocr_time": round(ocr_time, 3),
                "orientation_time": round(orient_time, 3),
                "orientation": correct_image_orientation.last_angle,
            }
        )

        img.close()

<<<<<<< HEAD
    del images

    if corrected_doc is not None and corrected_pdf_path:
        corrected_doc.save(corrected_pdf_path)
        corrected_doc.close()
        logging.info("Corrected PDF saved to %s", corrected_pdf_path)
=======
    if corrected_doc is not None and corrected_pdf_path:
        if len(corrected_doc) > 0:
            os.makedirs(os.path.dirname(corrected_pdf_path), exist_ok=True)
            corrected_doc.save(corrected_pdf_path)
            logging.info("Corrected PDF saved to %s", corrected_pdf_path)
        corrected_doc.close()
>>>>>>> f4846029

    logging.info("Finished running OCR")

    duration = time.perf_counter() - start
    perf = {
        "file": os.path.basename(pdf_path),
        "pages": len(rows),
        "duration_sec": round(duration, 2),
    }
    return (
        rows,
        perf,
        preflight_excs,
        ticket_issues,
        issue_log,
        page_analysis,
        thumbnail_log,
    )


# ``multiprocessing`` workers need to be able to pickle the function they
# execute.  If a helper is defined inside ``run_pipeline`` it becomes a local
# (non-picklable) object and ``Pool`` will fail with
# ``Can't pickle local object 'run_pipeline.<locals>.proc'``.  Define a module-
# level wrapper that unpacks arguments and forwards them to ``process_file`` so
# it can safely be used with ``Pool.imap`` or similar.
def _proc(args: Tuple[str, dict, dict, dict]):
    """Unpack the arguments tuple and call :func:`process_file`.

    This function exists solely to provide a picklable entry point for worker
    processes on platforms like Windows that use the ``spawn`` start method.
    """

    return process_file(*args)


def save_page_image(
    img,
    pdf_path: str,
    idx: int,
    cfg: dict,
    vendor: str | None = None,
    ticket_number: str | None = None,
) -> str:
    """Save ``img`` to the configured image directory and return its path.

    If ``ticket_number`` is provided, the filename will be formatted as
    ``{ticket_number}_{vendor}_{page}`` using underscores for separators.
    Otherwise, the PDF stem is used as the base name.
    """

    out_dir = Path(cfg.get("output_dir", "./outputs")) / "images" / "page"
    out_dir.mkdir(parents=True, exist_ok=True)

    if ticket_number:
        v = vendor or "unknown"
        v = re.sub(r"\W+", "_", v).strip("_")
        t = re.sub(r"\W+", "_", str(ticket_number)).strip("_")
        base_name = f"{t}_{v}_{idx + 1:03d}"
    else:
        base_name = f"{Path(pdf_path).stem}_{idx + 1:03d}"

    out_path = out_dir / f"{base_name}.png"
    img.save(out_path)
    return str(out_path)


def _save_roi_page_image(
    img,
    roi,
    pdf_path: str,
    idx: int,
    cfg: dict,
    vendor: str | None = None,
    ticket_number: str | None = None,
    roi_type: str = "TicketNum",
) -> str:
    """Crop ``roi`` from ``img`` and save it to the images directory."""
    out_dir = Path(cfg.get("output_dir", "./outputs")) / "images" / roi_type
    out_dir.mkdir(parents=True, exist_ok=True)

    if ticket_number:
        v = vendor or "unknown"
        v = re.sub(r"\W+", "_", v).strip("_")
        t = re.sub(r"\W+", "_", str(ticket_number)).strip("_")
        base_name = f"{t}_{v}_{idx + 1:03d}_{roi_type}"
    else:
        base_name = f"{Path(pdf_path).stem}_{idx + 1:03d}_{roi_type}"

    width, height = img.size
    if max(roi) <= 1:
        box = (
            int(roi[0] * width),
            int(roi[1] * height),
            int(roi[2] * width),
            int(roi[3] * height),
        )
    else:
        box = (int(roi[0]), int(roi[1]), int(roi[2]), int(roi[3]))
    crop = img.crop(box)
    out_path = out_dir / f"{base_name}.jpg"
    crop.save(out_path, format="JPEG")
    return str(out_path)


def _get_corrected_pdf_path(pdf_path: str, cfg: dict) -> str | None:
    """Return the output path for the corrected PDF for ``pdf_path``."""
    base = cfg.get("corrected_pdf_path")
    if not base:
        return None
    base_p = Path(base)
    if base_p.suffix.lower() == ".pdf":
        if cfg.get("batch_mode"):
            return str(base_p.parent / f"{base_p.stem}_{Path(pdf_path).stem}.pdf")
        return str(base_p)
    base_p.mkdir(parents=True, exist_ok=True)
    return str(base_p / f"{Path(pdf_path).stem}_corrected.pdf")


def _write_performance_log(records: List[Dict], cfg: dict) -> None:
    """Save performance metrics to ``performance_log.csv`` in ``output_dir``."""
    if not records:
        return
    out_dir = cfg.get("output_dir", "./outputs")
    os.makedirs(out_dir, exist_ok=True)
    path = os.path.join(out_dir, "performance_log.csv")
    with open(path, "w", newline="", encoding="utf-8") as f:
        writer = csv.DictWriter(f, fieldnames=["file", "pages", "duration_sec"])
        writer.writeheader()
        writer.writerows(records)
    logging.info("Performance log written to %s", path)


def _append_hash_db(rows: List[Dict], cfg: dict) -> None:
    """Append page hashes to the hash database CSV."""
    path = cfg.get("hash_db_csv")
    if not path:
        return
    df = pd.DataFrame(rows)
    if df.empty:
        return
    os.makedirs(os.path.dirname(path), exist_ok=True)
    mode = "a" if os.path.exists(path) else "w"
    header = not os.path.exists(path)
    df[
        [
            "page_hash",
            "vendor",
            "ticket_number",
            "manifest_number",
            "file",
            "page",
        ]
    ].to_csv(path, mode=mode, header=header, index=False)
    logging.info("Hash DB updated: %s", path)


def _validate_with_hash_db(rows: List[Dict], cfg: dict) -> None:
    """Validate pages against the stored hash database."""
    path = cfg.get("hash_db_csv")
    out_path = cfg.get("validation_output_csv", "validation_mismatches.csv")
    if not path or not os.path.exists(path):
        logging.warning("Hash DB not found for validation run")
        return
    df_ref = pd.read_csv(path)
    df_new = pd.DataFrame(rows)
    merged = df_new.merge(
        df_ref,
        on=["vendor", "ticket_number"],
        suffixes=("_new", "_ref"),
        how="left",
    )
    merged["hash_match"] = merged["page_hash_new"] == merged["page_hash_ref"]
    mismatches = merged[(~merged["hash_match"]) | (merged["page_hash_ref"].isna())]
    os.makedirs(os.path.dirname(out_path), exist_ok=True)
    mismatches.to_csv(out_path, index=False)
    logging.info("Validation results written to %s", out_path)


def run_pipeline(config_path: str | Path = CONFIG_DIR / "config.yaml"):
    """Execute the OCR pipeline using ``config_path`` configuration."""
    cfg = load_config(str(config_path))
    run_id = setup_logging(
        cfg.get("log_dir", cfg.get("output_dir", "./outputs/logs")), None
    )
    cfg["run_id"] = run_id
    setup_logging(cfg.get("log_dir", cfg.get("output_dir", "./outputs")))
    cfg = resolve_input(cfg)
    extraction_rules = load_extraction_rules(
        cfg.get("extraction_rules_yaml", str(CONFIG_DIR / "extraction_rules.yaml"))
    )
    vendor_rules = load_vendor_rules_from_csv(
        cfg.get("vendor_keywords_csv", str(CONFIG_DIR / "ocr_keywords.csv"))
    )
    logging.info("Total vendors loaded: %d", len(vendor_rules))
    output_handlers = create_handlers(cfg.get("output_format", ["csv"]), cfg)

    if cfg.get("batch_mode"):
        path = Path(cfg["input_dir"])
        files = sorted(str(p) for p in path.glob("*.pdf"))
    else:
        files = [cfg["input_pdf"]]

    logging.info("Batch processing %d file(s)...", len(files))
    batch_start = time.perf_counter()

    all_rows: List[Dict] = []
    perf_records: List[Dict] = []
    ticket_issues: List[Dict] = []
    issues_log: List[Dict] = []
    analysis_records: List[Dict] = []

    preflight_exceptions: List[Dict] = []

    tasks = [(f, cfg, vendor_rules, extraction_rules) for f in files]

    if cfg.get("parallel"):
        from multiprocessing import Pool

        with Pool(cfg.get("num_workers", os.cpu_count())) as pool:
            results = []
            with tqdm(total=len(tasks), desc="Files") as pbar:
                for res in pool.imap(_proc, tasks):
                    results.append(res)
                    pbar.update()
    else:
        results = [_proc(t) for t in tqdm(tasks, desc="Files", total=len(tasks))]

    for (f, *_), res in zip(tasks, results):
        rows, perf, pf_exc, t_issues, i_log, analysis, thumbs = res

        perf_records.append(perf)
        all_rows.extend(rows)
        ticket_issues.extend(t_issues)
        issues_log.extend(i_log)
        analysis_records.extend(analysis)
        preflight_exceptions.extend(pf_exc)

        vendor_counts = {}
        for r in rows:
            v = r.get("vendor") or ""
            vendor_counts[v] = vendor_counts.get(v, 0) + 1
        logging.info(
            "Processed %d pages. Vendors matched: %s", perf["pages"], vendor_counts
        )
        if vendor_counts:
            logging.info("Vendor match breakdown:")
            for v, c in vendor_counts.items():
                logging.info("   - %s: %d", v, c)

    for handler in output_handlers:
        handler.write(all_rows, cfg)

    reporting_utils.create_reports(all_rows, cfg)
    reporting_utils.export_preflight_exceptions(preflight_exceptions, cfg)
    reporting_utils.export_log_reports(cfg)

    if cfg.get("run_type", "initial") == "validation":
        _validate_with_hash_db(all_rows, cfg)
    else:
        _append_hash_db(all_rows, cfg)

    if cfg.get("profile"):
        _write_performance_log(perf_records, cfg)

    reporting_utils.export_issue_logs(ticket_issues, issues_log, cfg)
    reporting_utils.export_process_analysis(analysis_records, cfg)

    if cfg.get("valid_pages_zip"):
        vendor_dir = os.path.join(cfg.get("output_dir", "./outputs"), "vendor_docs")
        zip_folder(
            vendor_dir,
            os.path.join(cfg.get("output_dir", "./outputs"), "valid_pages.zip"),
        )

    logging.info("Output written to: %s", cfg.get("output_dir", "./outputs"))
    logging.info("Total batch time: %.2fs", time.perf_counter() - batch_start)


def main() -> None:
    """CLI entry point for running the OCR pipeline."""
    run_pipeline()


if __name__ == "__main__":
    main()<|MERGE_RESOLUTION|>--- conflicted
+++ resolved
@@ -14,11 +14,6 @@
 from pathlib import Path
 from typing import List, Dict, Tuple
 
-<<<<<<< HEAD
-import fitz
-=======
-import io
->>>>>>> f4846029
 import numpy as np
 import pandas as pd
 import fitz  # PyMuPDF
@@ -111,10 +106,7 @@
     if cfg.get("save_corrected_pdf"):
         corrected_pdf_path = _get_corrected_pdf_path(pdf_path, cfg)
         if corrected_pdf_path:
-<<<<<<< HEAD
             os.makedirs(os.path.dirname(corrected_pdf_path), exist_ok=True)
-=======
->>>>>>> f4846029
             corrected_doc = fitz.open()
     draw_roi = cfg.get("draw_roi")
 
@@ -146,25 +138,19 @@
         img = correct_image_orientation(img, page_num, method=orient_method)
         orient_time = time.perf_counter() - orient_start
         if corrected_doc is not None:
-<<<<<<< HEAD
-            bio = io.BytesIO()
-            img.save(bio, format="PNG")
-            page_rect = fitz.Rect(0, 0, img.width, img.height)
-            pdf_page = corrected_doc.new_page(width=img.width, height=img.height)
-            pdf_page.insert_image(page_rect, stream=bio.getvalue())
-            bio.close()
-=======
-            page_pdf = corrected_doc.new_page(width=img.width, height=img.height)
-            tmp_img = img.convert("RGB")
-            tmp_bytes = io.BytesIO()
-            tmp_img.save(tmp_bytes, format="PNG")
-            page_pdf.insert_image(
-                fitz.Rect(0, 0, img.width, img.height),
-                stream=tmp_bytes.getvalue(),
-            )
-            tmp_img.close()
-            tmp_bytes.close()
->>>>>>> f4846029
+          
+# Normalize mode → RGB to avoid palette/alpha/CMYK issues,
+# then embed as a PNG (lossless, OCR-friendly).
+page_pdf = corrected_doc.new_page(width=img.width, height=img.height)
+rect = fitz.Rect(0, 0, img.width, img.height)
+
+rgb = img.convert("RGB")  # handles P/LA/RGBA/CMYK/etc.
+with io.BytesIO() as bio:
+    rgb.save(bio, format="PNG", optimize=True)
+    page_pdf.insert_image(rect, stream=bio.getvalue())
+
+# no leaks: bio auto-closes; 'rgb' is a PIL Image and will be GC’d
+
         page_hash = get_image_hash(img)
         page_start = time.perf_counter()
         text, result_page = engine(img)
@@ -284,21 +270,31 @@
 
         img.close()
 
-<<<<<<< HEAD
+# Free memory from any accumulated page images
+try:
+    images.clear()  # if it's a list
+except Exception:
+    pass
+try:
     del images
-
-    if corrected_doc is not None and corrected_pdf_path:
-        corrected_doc.save(corrected_pdf_path)
-        corrected_doc.close()
-        logging.info("Corrected PDF saved to %s", corrected_pdf_path)
-=======
-    if corrected_doc is not None and corrected_pdf_path:
-        if len(corrected_doc) > 0:
-            os.makedirs(os.path.dirname(corrected_pdf_path), exist_ok=True)
+except Exception:
+    pass
+
+# Save & close the corrected PDF (only if it has pages and a path)
+if corrected_doc is not None:
+    try:
+        if corrected_pdf_path and len(corrected_doc) > 0:
+            parent = os.path.dirname(corrected_pdf_path) or "."
+            os.makedirs(parent, exist_ok=True)
             corrected_doc.save(corrected_pdf_path)
             logging.info("Corrected PDF saved to %s", corrected_pdf_path)
+        elif len(corrected_doc) == 0:
+            logging.info("Skipped saving corrected PDF: document has no pages.")
+        else:
+            logging.info("Skipped saving corrected PDF: no output path provided.")
+    finally:
         corrected_doc.close()
->>>>>>> f4846029
+
 
     logging.info("Finished running OCR")
 
