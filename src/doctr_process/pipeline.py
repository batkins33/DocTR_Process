"""Unified OCR pipeline entry point."""

from __future__ import annotations

import csv
import io
import json
import logging
import os
import re
import time
from pathlib import Path
from typing import List, Dict, Tuple, NamedTuple

import fitz  # PyMuPDF
from numpy import ndarray
from pandas import DataFrame, read_csv
from PIL import Image
from tqdm import tqdm

from doctr_process.ocr import reporting_utils
from doctr_process.ocr.config_utils import count_total_pages
from doctr_process.ocr.config_utils import load_config
from doctr_process.ocr.config_utils import load_extraction_rules
from doctr_process.ocr.file_utils import zip_folder
from doctr_process.ocr.input_picker import resolve_input
from doctr_process.ocr.ocr_engine import get_engine
from doctr_process.ocr.ocr_utils import (
    extract_images_generator,
    correct_image_orientation,
    get_image_hash,
    roi_has_digits,
    save_crop_and_thumbnail,
)
from doctr_process.ocr.preflight import run_preflight
from doctr_process.ocr.vendor_utils import (
    load_vendor_rules_from_csv,
    find_vendor,
    extract_vendor_fields,
    FIELDS,
)
from doctr_process.output.factory import create_handlers

try:
    from doctr_process.logging_setup import setup_logging as _setup_logging
except ModuleNotFoundError:  # pragma: no cover - for direct script execution
    from logging_setup import setup_logging as _setup_logging  # type: ignore

# Project root used for trimming paths in logs and locating default configs
ROOT_DIR = Path(__file__).resolve().parents[2]
CONFIG_DIR = ROOT_DIR / "configs"

ROI_SUFFIXES = {
    "ticket_number": "TicketNum",
    "manifest_number": "Manifest",
    "material_type": "MaterialType",
    "truck_number": "TruckNum",
    "date": "Date",
}


## Logging is now handled by logging_setup.py


<<<<<<< HEAD
class ProcessResult(NamedTuple):
    """Result of processing a single file."""
    rows: List[Dict]
    perf: Dict
    preflight_excs: List[Dict]
    ticket_issues: List[Dict]
    issue_log: List[Dict]
    page_analysis: List[Dict]
    thumbnail_log: List[Dict]

def _sanitize_for_log(text: str) -> str:
    """Sanitize text for safe logging by removing newlines and control characters."""
    if not isinstance(text, str):
        text = str(text)
    return re.sub(r'[\r\n\x00-\x1f\x7f-\x9f]', '_', text)

def _validate_path(path: str, base_dir: str = None) -> str:
    """Validate and normalize path to prevent traversal attacks."""
    if not path:
        raise ValueError("Path cannot be empty")
    
    normalized = os.path.normpath(path)
    if '..' in normalized or normalized.startswith('/'):
        raise ValueError(f"Invalid path detected: {path}")
    
    if base_dir:
        base_abs = os.path.abspath(base_dir)
        path_abs = os.path.abspath(os.path.join(base_dir, normalized))
        if not path_abs.startswith(base_abs):
            raise ValueError(f"Path outside base directory: {path}")
    
    return normalized
=======

def setup_logging(log_dir: str) -> str:
    """Initialise logging and record the run identifier.

    Parameters
    ----------
    log_dir: str
        Directory in which log files should be written.

    Returns
    -------
    str
        The generated run identifier.
    """

    run_id = _setup_logging(log_dir=log_dir)
    run_file = Path(log_dir) / f"run_{run_id}.json"
    run_file.write_text(json.dumps({"run_id": run_id}))
    return run_id

>>>>>>> 30a3d016

def process_file(
        pdf_path: str, cfg: dict, vendor_rules, extraction_rules
) -> ProcessResult:
    """Process ``pdf_path`` and return rows, performance stats and preflight exceptions."""

    logging.info("Processing: %s", _sanitize_for_log(pdf_path))

    engine = get_engine(cfg.get("ocr_engine", "tesseract"))
    rows: List[Dict] = []
    roi_exceptions: List[Dict] = []
    ticket_issues: List[Dict] = []
    issue_log: List[Dict] = []
    page_analysis: List[Dict] = []
    thumbnail_log: List[Dict] = []
    orient_method = cfg.get("orientation_check", "tesseract")
    total_pages = count_total_pages([pdf_path], cfg)

    corrected_doc = None
    corrected_pdf_path = None
    if cfg.get("save_corrected_pdf"):
        corrected_pdf_path = _get_corrected_pdf_path(pdf_path, cfg)
        if corrected_pdf_path:
            parent_dir = os.path.dirname(corrected_pdf_path)
            if parent_dir:
                os.makedirs(parent_dir, exist_ok=True)
            corrected_doc = fitz.open()
    draw_roi = cfg.get("draw_roi")

    skip_pages, preflight_excs = run_preflight(pdf_path, cfg)

    # Stream page images to avoid storing the entire document in memory
    ext = os.path.splitext(pdf_path)[1].lower()
    logging.info("Extracting images from: %s (ext: %s)", _sanitize_for_log(pdf_path), _sanitize_for_log(ext))
    images = extract_images_generator(
        pdf_path, cfg.get("poppler_path"), cfg.get("dpi", 300)
    )
    logging.info("Starting OCR processing for %d pages...", total_pages)

    start = time.perf_counter()
    for i, page in enumerate(
            tqdm(images, total=total_pages, desc=os.path.basename(pdf_path), unit="page")
    ):
        page_num = i + 1
        if page_num in skip_pages:
            logging.info("Skipping page %d due to preflight", page_num)
            continue
        if isinstance(page, ndarray):
            img = Image.fromarray(page)
        elif isinstance(page, Image.Image):
            img = page
        else:
            raise TypeError(f"Unsupported page type: {type(page)!r}")
        orient_start = time.perf_counter()
        img = correct_image_orientation(img, page_num, method=orient_method)
        orient_time = time.perf_counter() - orient_start
        if corrected_doc is not None:
            # Normalize mode → RGB to avoid palette/alpha/CMYK issues,
            # then embed as a PNG (lossless, OCR-friendly).
            page_pdf = corrected_doc.new_page(width=img.width, height=img.height)
            rect = fitz.Rect(0, 0, img.width, img.height)

            rgb = img.convert("RGB")  # handles P/LA/RGBA/CMYK/etc.
            with io.BytesIO() as bio:
                rgb.save(bio, format="PNG", optimize=True)
                page_pdf.insert_image(rect, stream=bio.getvalue())

            # no leaks: bio auto-closes; 'rgb' is a PIL Image and will be GC’d

        page_hash = get_image_hash(img)
        page_start = time.perf_counter()
        text, result_page = engine(img)
        ocr_time = time.perf_counter() - page_start
        logging.info("Page %d OCR time: %.2fs", page_num, ocr_time)

        vendor_name, vendor_type, _, display_name = find_vendor(text, vendor_rules)
        if result_page is not None:
            fields = extract_vendor_fields(result_page, vendor_name, extraction_rules)
        else:
            fields = {f: None for f in FIELDS}

        roi = extraction_rules.get(vendor_name, {}).get("ticket_number", {}).get("roi")
        if roi is None:
            roi = (
                extraction_rules.get("DEFAULT", {})
                .get("ticket_number", {})
                .get("roi", [0.65, 0.0, 0.99, 0.25])
            )
        if not roi_has_digits(img, roi):
            roi_exceptions.append(
                {
                    "file": pdf_path,
                    "page": i + 1,
                    "error": "ticket-number missing/obscured",
                }
            )
            exception_reason = "ticket-number missing/obscured"
        else:
            exception_reason = None

        for field_name in FIELDS:
            if not fields.get(field_name):
                issue_log.append(
                    {
                        "page": page_num,
                        "issue_type": "missing_field",
                        "field": field_name,
                    }
                )
                if field_name == "ticket_number":
                    ticket_issues.append({"page": page_num, "issue": "missing ticket"})

        row = {
            "file": pdf_path,
            "page": page_num,
            "vendor": display_name,
            **fields,
            "image_path": save_page_image(
                img,
                pdf_path,
                i,
                cfg,
                vendor=display_name,
                ticket_number=fields.get("ticket_number"),
            ),
            "ocr_text": text,
            "page_hash": page_hash,
            "exception_reason": exception_reason,
            "orientation": correct_image_orientation.last_angle,
            "ocr_time": round(ocr_time, 3),
            "orientation_time": round(orient_time, 3),
        }
        if cfg.get("crops") or cfg.get("thumbnails"):
            for fname in FIELDS:
                roi_field = (
                    extraction_rules.get(vendor_name, {}).get(fname, {}).get("roi")
                )
                if roi_field:
                    base = f"{Path(pdf_path).stem}_{page_num:03d}_{fname}"
                    crop_dir = Path(cfg.get("output_dir", "./outputs")) / "crops"
                    thumb_dir = Path(cfg.get("output_dir", "./outputs")) / "thumbnails"
                    save_crop_and_thumbnail(
                        img,
                        roi_field,
                        str(crop_dir),
                        base,
                        str(thumb_dir),
                        thumbnail_log,
                    )
        if draw_roi:
            for fname in FIELDS:
                roi_field = (
                    extraction_rules.get(vendor_name, {}).get(fname, {}).get("roi")
                )
                if roi_field:
                    roi_type = ROI_SUFFIXES.get(fname, fname.replace("_", "").title())
                    key = (
                        "roi_image_path"
                        if fname == "ticket_number"
                        else (
                            "manifest_roi_image_path"
                            if fname == "manifest_number"
                            else f"{fname}_roi_image_path"
                        )
                    )
                    row[key] = _save_roi_page_image(
                        img,
                        roi_field,
                        pdf_path,
                        i,
                        cfg,
                        vendor=display_name,
                        ticket_number=fields.get("ticket_number"),
                        roi_type=roi_type,
                    )
        rows.append(row)
        page_analysis.append(
            {
                "file": pdf_path,
                "page": page_num,
                "ocr_time": round(ocr_time, 3),
                "orientation_time": round(orient_time, 3),
                "orientation": correct_image_orientation.last_angle,
            }
        )

        img.close()

    # Free memory from any accumulated page images
    try:
        if hasattr(images, 'clear'):
            images.clear()
    except (AttributeError, TypeError) as e:
        logging.debug("Could not clear images list: %s", e)
    try:
        del images
    except (NameError, UnboundLocalError) as e:
        logging.debug("Could not delete images: %s", e)

    # Save & close the corrected PDF (only if it has pages and a path)
    if corrected_doc is not None:
        try:
            if corrected_pdf_path and len(corrected_doc) > 0:
                parent = os.path.dirname(corrected_pdf_path) or "."
                os.makedirs(parent, exist_ok=True)
                corrected_doc.save(corrected_pdf_path)
                logging.info("Corrected PDF saved to %s", _sanitize_for_log(corrected_pdf_path))
            elif not corrected_doc:
                logging.info("Skipped saving corrected PDF: document has no pages.")
            else:
                logging.info("Skipped saving corrected PDF: no output path provided.")
        finally:
            corrected_doc.close()

    logging.info("Finished running OCR")

    duration = time.perf_counter() - start
    perf = {
        "file": os.path.basename(pdf_path),
        "pages": len(rows),
        "duration_sec": round(duration, 2),
    }
    return ProcessResult(
        rows=rows,
        perf=perf,
        preflight_excs=preflight_excs,
        ticket_issues=ticket_issues,
        issue_log=issue_log,
        page_analysis=page_analysis,
        thumbnail_log=thumbnail_log,
    )


# ``multiprocessing`` workers need to be able to pickle the function they
# execute.  If a helper is defined inside ``run_pipeline`` it becomes a local
# (non-picklable) object and ``Pool`` will fail with
# ``Can't pickle local object 'run_pipeline.<locals>.proc'``.  Define a module-
# level wrapper that unpacks arguments and forwards them to ``process_file`` so
# it can safely be used with ``Pool.imap`` or similar.
def _proc(args: Tuple[str, dict, dict, dict]):
    """Unpack the arguments tuple and call :func:`process_file`.

    This function exists solely to provide a picklable entry point for worker
    processes on platforms like Windows that use the ``spawn`` start method.
    """

    return process_file(*args)


def save_page_image(
        img,
        pdf_path: str,
        idx: int,
        cfg: dict,
        vendor: str | None = None,
        ticket_number: str | None = None,
) -> str:
    """Save ``img`` to the configured image directory and return its path.

    If ``ticket_number`` is provided, the filename will be formatted as
    ``{ticket_number}_{vendor}_{page}`` using underscores for separators.
    Otherwise, the PDF stem is used as the base name.
    """
    base_output = cfg.get("output_dir", "./outputs")
    _validate_path(base_output)
    out_dir = Path(base_output) / "images" / "page"
    out_dir.mkdir(parents=True, exist_ok=True)

    if ticket_number:
        v = vendor or "unknown"
        v = re.sub(r"\W+", "_", v).strip("_")
        t = re.sub(r"\W+", "_", str(ticket_number)).strip("_")
        base_name = f"{t}_{v}_{idx + 1:03d}"
    else:
        base_name = f"{Path(pdf_path).stem}_{idx + 1:03d}"

    out_path = out_dir / f"{base_name}.png"
    img.save(out_path)
    return str(out_path)


def _save_roi_page_image(
        img,
        roi,
        pdf_path: str,
        idx: int,
        cfg: dict,
        vendor: str | None = None,
        ticket_number: str | None = None,
        roi_type: str = "TicketNum",
) -> str:
    """Crop ``roi`` from ``img`` and save it to the images directory."""
    if not roi:
        raise ValueError("ROI cannot be empty")
    
    base_output = cfg.get("output_dir", "./outputs")
    _validate_path(base_output)
    out_dir = Path(base_output) / "images" / roi_type
    out_dir.mkdir(parents=True, exist_ok=True)

    if ticket_number:
        v = vendor or "unknown"
        v = re.sub(r"\W+", "_", v).strip("_")
        t = re.sub(r"\W+", "_", str(ticket_number)).strip("_")
        base_name = f"{t}_{v}_{idx + 1:03d}_{roi_type}"
    else:
        base_name = f"{Path(pdf_path).stem}_{idx + 1:03d}_{roi_type}"

    width, height = img.size
    if roi and max(roi) <= 1:
        box = (
            int(roi[0] * width),
            int(roi[1] * height),
            int(roi[2] * width),
            int(roi[3] * height),
        )
    else:
        box = (int(roi[0]), int(roi[1]), int(roi[2]), int(roi[3]))
    crop = img.crop(box)
    out_path = out_dir / f"{base_name}.jpg"
    crop.save(out_path, format="JPEG")
    crop.close()
    return str(out_path)


def _get_corrected_pdf_path(pdf_path: str, cfg: dict) -> str | None:
    """Return the output path for the corrected PDF for ``pdf_path``."""
    base = cfg.get("corrected_pdf_path")
    if not base:
        return None
    base_p = Path(base)
    if base_p.suffix.lower() == ".pdf":
        if cfg.get("batch_mode"):
            return str(base_p.parent / f"{base_p.stem}_{Path(pdf_path).stem}.pdf")
        return str(base_p)
    base_p.mkdir(parents=True, exist_ok=True)
    return str(base_p / f"{Path(pdf_path).stem}_corrected.pdf")


def _write_performance_log(records: List[Dict], cfg: dict) -> None:
    """Save performance metrics to ``performance_log.csv`` in ``output_dir``."""
    if not records:
        return
    out_dir = cfg.get("output_dir", "./outputs")
    _validate_path(out_dir)
    os.makedirs(out_dir, exist_ok=True)
    path = os.path.join(out_dir, "performance_log.csv")
    with open(path, "w", newline="", encoding="utf-8") as f:
        writer = csv.DictWriter(f, fieldnames=["file", "pages", "duration_sec"])
        writer.writeheader()
        writer.writerows(records)
    logging.info("Performance log written to %s", _sanitize_for_log(path))


def _append_hash_db(rows: List[Dict], cfg: dict) -> None:
    """Append page hashes to the hash database CSV."""
    path = cfg.get("hash_db_csv")
    if not path:
        return
    df = DataFrame(rows)
    if df.empty:
        return
    parent_dir = os.path.dirname(path)
    if parent_dir:
        _validate_path(parent_dir)
        os.makedirs(parent_dir, exist_ok=True)
    mode = "a" if os.path.exists(path) else "w"
    header = not os.path.exists(path)
    columns = ["page_hash", "vendor", "ticket_number", "manifest_number", "file", "page"]
    df[columns].to_csv(path, mode=mode, header=header, index=False)
    logging.info("Hash DB updated: %s", _sanitize_for_log(path))


def _validate_with_hash_db(rows: List[Dict], cfg: dict) -> None:
    """Validate pages against the stored hash database."""

    path = cfg.get("hash_db_csv")
    out_path = cfg.get("validation_output_csv", "validation_mismatches.csv")
    if not path or not os.path.exists(path):
        logging.warning("Hash DB not found for validation run")
        return
<<<<<<< HEAD
    df_ref = read_csv(path)
    df_new = DataFrame(rows)
=======

    df_ref = pd.read_csv(path)
    df_new = pd.DataFrame(rows)
>>>>>>> 30a3d016
    merged = df_new.merge(
        df_ref,
        on=["vendor", "ticket_number"],
        suffixes=("_new", "_ref"),
        how="left",
    )
    merged["hash_match"] = merged["page_hash_new"] == merged["page_hash_ref"]
    mismatches = merged[(~merged["hash_match"]) | (merged["page_hash_ref"].isna())]
    parent_dir = os.path.dirname(out_path)
    if parent_dir:
        _validate_path(parent_dir)
        os.makedirs(parent_dir, exist_ok=True)
    mismatches.to_csv(out_path, index=False)
<<<<<<< HEAD
    logging.info("Validation results written to %s", _sanitize_for_log(out_path))
=======
    logging.info("Validation results written to %s", out_path)


def run_pipeline(config_path: str | Path | None = None) -> None:
    """Execute the OCR pipeline using ``config_path`` configuration."""

    if config_path is None:
        config_path = CONFIG_DIR / "config.yaml"

    cfg = load_config(str(config_path))
    # Logging is now handled by __main__.py and logging_setup.py
    cfg = resolve_input(cfg)
    extraction_rules = load_extraction_rules(
        cfg.get("extraction_rules_yaml", str(CONFIG_DIR / "extraction_rules.yaml"))
    )
    vendor_rules = load_vendor_rules_from_csv(
        cfg.get("vendor_keywords_csv", str(CONFIG_DIR / "ocr_keywords.csv"))
    )
    logging.info("Total vendors loaded: %d", len(vendor_rules))
    output_handlers = create_handlers(cfg.get("output_format", ["csv"]), cfg)

    if cfg.get("batch_mode"):
        path = Path(cfg["input_dir"])
        files = sorted(str(p) for p in path.glob("*.pdf"))
    else:
        files = [cfg["input_pdf"]]
>>>>>>> 30a3d016


<<<<<<< HEAD
def run_pipeline(config_path=None):
    """
    Main entry point for running the OCR pipeline from GUI or CLI.
    Loads config, determines batch/single mode, processes files, and outputs results.
    """
    import logging
    if config_path is None:
        config_path = CONFIG_DIR / "config.yaml"
    if not os.path.exists(config_path):
        raise FileNotFoundError(f"Config file not found: {config_path}")
    cfg = load_config(config_path)

    # Load vendor and extraction rules
    vendor_rules = load_vendor_rules_from_csv(cfg.get("vendor_rules_csv", str(CONFIG_DIR / "ocr_keywords.csv")))
    extraction_rules = load_extraction_rules(cfg.get("extraction_rules_yaml", str(CONFIG_DIR / "extraction_rules.yaml")))

    # Determine input(s)
    input_pdf = cfg.get("input_pdf")
    input_dir = cfg.get("input_dir")
    batch_mode = cfg.get("batch_mode", False)
    output_dir = cfg.get("output_dir", "./outputs")
    os.makedirs(output_dir, exist_ok=True)

    if batch_mode and input_dir:
        _validate_path(input_dir)
        pdf_files = [str(p) for p in Path(input_dir).glob("*.pdf")]
        logging.info("Batch mode: %d PDF files found in %s", len(pdf_files), _sanitize_for_log(input_dir))
    elif input_pdf:
        _validate_path(input_pdf)
        pdf_files = [input_pdf]
        logging.info("Single file mode: %s", _sanitize_for_log(input_pdf))
=======
    all_rows: List[Dict] = []
    perf_records: List[Dict] = []
    ticket_issues: List[Dict] = []
    issues_log: List[Dict] = []
    analysis_records: List[Dict] = []
    preflight_exceptions: List[Dict] = []

    tasks = [(f, cfg, vendor_rules, extraction_rules) for f in files]

    if cfg.get("parallel"):
        from multiprocessing import Pool

        with Pool(cfg.get("num_workers", os.cpu_count())) as pool:
            results = []
            with tqdm(total=len(tasks), desc="Files") as pbar:
                for res in pool.imap(_proc, tasks):
                    results.append(res)
                    pbar.update()
>>>>>>> 30a3d016
    else:
        raise ValueError("No input_pdf or input_dir specified in config.")

    all_rows = []
    all_perf = []
    all_preflight = []
    all_issues = []
    all_ticket_issues = []

    for pdf_path in pdf_files:
        result = process_file(pdf_path, cfg, vendor_rules, extraction_rules)
        all_rows.extend(result.rows)
        all_perf.extend(result.perf if isinstance(result.perf, list) else [result.perf])
        all_preflight.extend(result.preflight_excs)
        all_issues.extend(result.issue_log)
        all_ticket_issues.extend(result.ticket_issues)

    # Output results
    handlers = create_handlers(cfg, output_dir)
    for handler in handlers:
        handler.write(all_rows, cfg)
        logging.info("Output written by handler: %s", handler.__class__.__name__)

    # Optionally log performance, issues, etc.
    if cfg.get("log_performance"):
        perf_path = os.path.join(output_dir, "performance_log.csv")
        DataFrame(all_perf).to_csv(perf_path, index=False)
        logging.info("Performance log written: %s", _sanitize_for_log(perf_path))
    if cfg.get("log_issues"):
        issues_path = os.path.join(output_dir, "issues_log.csv")
        DataFrame(all_issues).to_csv(issues_path, index=False)
        logging.info("Issues log written: %s", _sanitize_for_log(issues_path))
    if cfg.get("log_preflight"):
        preflight_path = os.path.join(output_dir, "preflight_log.csv")
        DataFrame(all_preflight).to_csv(preflight_path, index=False)
        logging.info("Preflight log written: %s", _sanitize_for_log(preflight_path))
    if cfg.get("log_ticket_issues"):
        ticket_path = os.path.join(output_dir, "ticket_issues_log.csv")
        DataFrame(all_ticket_issues).to_csv(ticket_path, index=False)
        logging.info("Ticket issues log written: %s", _sanitize_for_log(ticket_path))

    logging.info("Pipeline run complete.")


def main() -> None:
    """CLI entry point for running the OCR pipeline."""
    try:
        run_pipeline()
    except (FileNotFoundError, ValueError, OSError) as e:
        logging.error("Pipeline failed: %s", _sanitize_for_log(str(e)))
        raise SystemExit(1) from e
    except Exception as e:
        logging.exception("Unexpected error in pipeline: %s", _sanitize_for_log(str(e)))
        raise SystemExit(2) from e


if __name__ == "__main__":
    main()<|MERGE_RESOLUTION|>--- conflicted
+++ resolved
@@ -58,11 +58,6 @@
     "date": "Date",
 }
 
-
-## Logging is now handled by logging_setup.py
-
-
-<<<<<<< HEAD
 class ProcessResult(NamedTuple):
     """Result of processing a single file."""
     rows: List[Dict]
@@ -83,40 +78,15 @@
     """Validate and normalize path to prevent traversal attacks."""
     if not path:
         raise ValueError("Path cannot be empty")
-    
     normalized = os.path.normpath(path)
     if '..' in normalized or normalized.startswith('/'):
         raise ValueError(f"Invalid path detected: {path}")
-    
     if base_dir:
         base_abs = os.path.abspath(base_dir)
         path_abs = os.path.abspath(os.path.join(base_dir, normalized))
         if not path_abs.startswith(base_abs):
             raise ValueError(f"Path outside base directory: {path}")
-    
     return normalized
-=======
-
-def setup_logging(log_dir: str) -> str:
-    """Initialise logging and record the run identifier.
-
-    Parameters
-    ----------
-    log_dir: str
-        Directory in which log files should be written.
-
-    Returns
-    -------
-    str
-        The generated run identifier.
-    """
-
-    run_id = _setup_logging(log_dir=log_dir)
-    run_file = Path(log_dir) / f"run_{run_id}.json"
-    run_file.write_text(json.dumps({"run_id": run_id}))
-    return run_id
-
->>>>>>> 30a3d016
 
 def process_file(
         pdf_path: str, cfg: dict, vendor_rules, extraction_rules
@@ -349,22 +319,12 @@
         thumbnail_log=thumbnail_log,
     )
 
-
-# ``multiprocessing`` workers need to be able to pickle the function they
-# execute.  If a helper is defined inside ``run_pipeline`` it becomes a local
-# (non-picklable) object and ``Pool`` will fail with
-# ``Can't pickle local object 'run_pipeline.<locals>.proc'``.  Define a module-
-# level wrapper that unpacks arguments and forwards them to ``process_file`` so
-# it can safely be used with ``Pool.imap`` or similar.
 def _proc(args: Tuple[str, dict, dict, dict]):
     """Unpack the arguments tuple and call :func:`process_file`.
-
     This function exists solely to provide a picklable entry point for worker
     processes on platforms like Windows that use the ``spawn`` start method.
     """
-
     return process_file(*args)
-
 
 def save_page_image(
         img,
@@ -374,17 +334,11 @@
         vendor: str | None = None,
         ticket_number: str | None = None,
 ) -> str:
-    """Save ``img`` to the configured image directory and return its path.
-
-    If ``ticket_number`` is provided, the filename will be formatted as
-    ``{ticket_number}_{vendor}_{page}`` using underscores for separators.
-    Otherwise, the PDF stem is used as the base name.
-    """
+    """Save ``img`` to the configured image directory and return its path."""
     base_output = cfg.get("output_dir", "./outputs")
     _validate_path(base_output)
     out_dir = Path(base_output) / "images" / "page"
     out_dir.mkdir(parents=True, exist_ok=True)
-
     if ticket_number:
         v = vendor or "unknown"
         v = re.sub(r"\W+", "_", v).strip("_")
@@ -392,11 +346,9 @@
         base_name = f"{t}_{v}_{idx + 1:03d}"
     else:
         base_name = f"{Path(pdf_path).stem}_{idx + 1:03d}"
-
     out_path = out_dir / f"{base_name}.png"
     img.save(out_path)
     return str(out_path)
-
 
 def _save_roi_page_image(
         img,
@@ -411,12 +363,10 @@
     """Crop ``roi`` from ``img`` and save it to the images directory."""
     if not roi:
         raise ValueError("ROI cannot be empty")
-    
     base_output = cfg.get("output_dir", "./outputs")
     _validate_path(base_output)
     out_dir = Path(base_output) / "images" / roi_type
     out_dir.mkdir(parents=True, exist_ok=True)
-
     if ticket_number:
         v = vendor or "unknown"
         v = re.sub(r"\W+", "_", v).strip("_")
@@ -424,7 +374,6 @@
         base_name = f"{t}_{v}_{idx + 1:03d}_{roi_type}"
     else:
         base_name = f"{Path(pdf_path).stem}_{idx + 1:03d}_{roi_type}"
-
     width, height = img.size
     if roi and max(roi) <= 1:
         box = (
@@ -441,7 +390,6 @@
     crop.close()
     return str(out_path)
 
-
 def _get_corrected_pdf_path(pdf_path: str, cfg: dict) -> str | None:
     """Return the output path for the corrected PDF for ``pdf_path``."""
     base = cfg.get("corrected_pdf_path")
@@ -454,7 +402,6 @@
         return str(base_p)
     base_p.mkdir(parents=True, exist_ok=True)
     return str(base_p / f"{Path(pdf_path).stem}_corrected.pdf")
-
 
 def _write_performance_log(records: List[Dict], cfg: dict) -> None:
     """Save performance metrics to ``performance_log.csv`` in ``output_dir``."""
@@ -469,7 +416,6 @@
         writer.writeheader()
         writer.writerows(records)
     logging.info("Performance log written to %s", _sanitize_for_log(path))
-
 
 def _append_hash_db(rows: List[Dict], cfg: dict) -> None:
     """Append page hashes to the hash database CSV."""
@@ -489,23 +435,15 @@
     df[columns].to_csv(path, mode=mode, header=header, index=False)
     logging.info("Hash DB updated: %s", _sanitize_for_log(path))
 
-
 def _validate_with_hash_db(rows: List[Dict], cfg: dict) -> None:
     """Validate pages against the stored hash database."""
-
     path = cfg.get("hash_db_csv")
     out_path = cfg.get("validation_output_csv", "validation_mismatches.csv")
     if not path or not os.path.exists(path):
         logging.warning("Hash DB not found for validation run")
         return
-<<<<<<< HEAD
     df_ref = read_csv(path)
     df_new = DataFrame(rows)
-=======
-
-    df_ref = pd.read_csv(path)
-    df_new = pd.DataFrame(rows)
->>>>>>> 30a3d016
     merged = df_new.merge(
         df_ref,
         on=["vendor", "ticket_number"],
@@ -519,18 +457,12 @@
         _validate_path(parent_dir)
         os.makedirs(parent_dir, exist_ok=True)
     mismatches.to_csv(out_path, index=False)
-<<<<<<< HEAD
     logging.info("Validation results written to %s", _sanitize_for_log(out_path))
-=======
-    logging.info("Validation results written to %s", out_path)
-
 
 def run_pipeline(config_path: str | Path | None = None) -> None:
     """Execute the OCR pipeline using ``config_path`` configuration."""
-
     if config_path is None:
         config_path = CONFIG_DIR / "config.yaml"
-
     cfg = load_config(str(config_path))
     # Logging is now handled by __main__.py and logging_setup.py
     cfg = resolve_input(cfg)
@@ -548,42 +480,7 @@
         files = sorted(str(p) for p in path.glob("*.pdf"))
     else:
         files = [cfg["input_pdf"]]
->>>>>>> 30a3d016
-
-
-<<<<<<< HEAD
-def run_pipeline(config_path=None):
-    """
-    Main entry point for running the OCR pipeline from GUI or CLI.
-    Loads config, determines batch/single mode, processes files, and outputs results.
-    """
-    import logging
-    if config_path is None:
-        config_path = CONFIG_DIR / "config.yaml"
-    if not os.path.exists(config_path):
-        raise FileNotFoundError(f"Config file not found: {config_path}")
-    cfg = load_config(config_path)
-
-    # Load vendor and extraction rules
-    vendor_rules = load_vendor_rules_from_csv(cfg.get("vendor_rules_csv", str(CONFIG_DIR / "ocr_keywords.csv")))
-    extraction_rules = load_extraction_rules(cfg.get("extraction_rules_yaml", str(CONFIG_DIR / "extraction_rules.yaml")))
-
-    # Determine input(s)
-    input_pdf = cfg.get("input_pdf")
-    input_dir = cfg.get("input_dir")
-    batch_mode = cfg.get("batch_mode", False)
-    output_dir = cfg.get("output_dir", "./outputs")
-    os.makedirs(output_dir, exist_ok=True)
-
-    if batch_mode and input_dir:
-        _validate_path(input_dir)
-        pdf_files = [str(p) for p in Path(input_dir).glob("*.pdf")]
-        logging.info("Batch mode: %d PDF files found in %s", len(pdf_files), _sanitize_for_log(input_dir))
-    elif input_pdf:
-        _validate_path(input_pdf)
-        pdf_files = [input_pdf]
-        logging.info("Single file mode: %s", _sanitize_for_log(input_pdf))
-=======
+
     all_rows: List[Dict] = []
     perf_records: List[Dict] = []
     ticket_issues: List[Dict] = []
@@ -595,57 +492,44 @@
 
     if cfg.get("parallel"):
         from multiprocessing import Pool
-
         with Pool(cfg.get("num_workers", os.cpu_count())) as pool:
             results = []
             with tqdm(total=len(tasks), desc="Files") as pbar:
                 for res in pool.imap(_proc, tasks):
                     results.append(res)
                     pbar.update()
->>>>>>> 30a3d016
     else:
-        raise ValueError("No input_pdf or input_dir specified in config.")
-
-    all_rows = []
-    all_perf = []
-    all_preflight = []
-    all_issues = []
-    all_ticket_issues = []
-
-    for pdf_path in pdf_files:
-        result = process_file(pdf_path, cfg, vendor_rules, extraction_rules)
-        all_rows.extend(result.rows)
-        all_perf.extend(result.perf if isinstance(result.perf, list) else [result.perf])
-        all_preflight.extend(result.preflight_excs)
-        all_issues.extend(result.issue_log)
-        all_ticket_issues.extend(result.ticket_issues)
-
-    # Output results
-    handlers = create_handlers(cfg, output_dir)
-    for handler in handlers:
+        results = [_proc(t) for t in tqdm(tasks, desc="Files", total=len(tasks))]
+
+    for (f, *_), res in zip(tasks, results):
+        rows, perf, pf_exc, t_issues, i_log, analysis, thumbs = res
+        perf_records.append(perf)
+        all_rows.extend(rows)
+        ticket_issues.extend(t_issues)
+        issues_log.extend(i_log)
+        analysis_records.extend(analysis)
+        preflight_exceptions.extend(pf_exc)
+        vendor_counts = {}
+        for r in rows:
+            v = r.get("vendor") or ""
+            vendor_counts[v] = vendor_counts.get(v, 0) + 1
+        logging.info(
+            "Processed %d pages. Vendors matched: %s", perf["pages"], vendor_counts
+        )
+        if vendor_counts:
+            logging.info("Vendor match breakdown:")
+            for v, c in vendor_counts.items():
+                logging.info("   - %s: %d", v, c)
+
+    for handler in output_handlers:
         handler.write(all_rows, cfg)
-        logging.info("Output written by handler: %s", handler.__class__.__name__)
-
-    # Optionally log performance, issues, etc.
-    if cfg.get("log_performance"):
-        perf_path = os.path.join(output_dir, "performance_log.csv")
-        DataFrame(all_perf).to_csv(perf_path, index=False)
-        logging.info("Performance log written: %s", _sanitize_for_log(perf_path))
-    if cfg.get("log_issues"):
-        issues_path = os.path.join(output_dir, "issues_log.csv")
-        DataFrame(all_issues).to_csv(issues_path, index=False)
-        logging.info("Issues log written: %s", _sanitize_for_log(issues_path))
-    if cfg.get("log_preflight"):
-        preflight_path = os.path.join(output_dir, "preflight_log.csv")
-        DataFrame(all_preflight).to_csv(preflight_path, index=False)
-        logging.info("Preflight log written: %s", _sanitize_for_log(preflight_path))
-    if cfg.get("log_ticket_issues"):
-        ticket_path = os.path.join(output_dir, "ticket_issues_log.csv")
-        DataFrame(all_ticket_issues).to_csv(ticket_path, index=False)
-        logging.info("Ticket issues log written: %s", _sanitize_for_log(ticket_path))
-
-    logging.info("Pipeline run complete.")
-
+
+    reporting_utils.create_reports(all_rows, cfg)
+    reporting_utils.export_preflight_exceptions(preflight_exceptions, cfg)
+    reporting_utils.export_log_reports(cfg)
+
+    if cfg.get("run_type", "initial") == "validation":
+        _validate_with_hash_db(all_rows, cfg)
 
 def main() -> None:
     """CLI entry point for running the OCR pipeline."""
@@ -658,6 +542,5 @@
         logging.exception("Unexpected error in pipeline: %s", _sanitize_for_log(str(e)))
         raise SystemExit(2) from e
 
-
 if __name__ == "__main__":
     main()