import argparse
import csv
import os
import sys
import time

import requests

API = "https://api.github.com"


def open_csv_robust(path):
    """Try common encodings; fall back to replacing bad bytes."""
    # Validate path to prevent traversal attacks
    normalized_path = os.path.normpath(path)
    abs_path = os.path.abspath(normalized_path)
    current_dir = os.path.abspath(".")
    if (
<<<<<<< HEAD
        not abs_path.startswith(current_dir + os.sep)
        and abs_path != current_dir
        or ".." in normalized_path.split(os.sep)
        or not os.path.isfile(normalized_path)
=======
            os.path.isabs(normalized_path)
            or ".." in normalized_path.split(os.sep)
            or os.path.dirname(normalized_path) not in ("", ".")
            or not os.path.isfile(normalized_path)
>>>>>>> 5e1f08ae
    ):
        raise ValueError(f"Invalid path detected: {path}")
    for enc in ("utf-8", "utf-8-sig", "cp1252"):
        try:
            return open(abs_path, newline="", encoding=enc)
        except UnicodeDecodeError:
            continue
    return open(abs_path, newline="", encoding="utf-8", errors="replace")


def safe_str(v):
    return (v or "").strip()


def parse_labels(raw):
    raw = safe_str(raw)
    if not raw:
        return []
    # allow semicolon or comma
    return [p.strip() for p in raw.replace(";", ",").split(",") if p.strip()]


def ensure_label(session, owner, repo, name, cache):
    if not name:
        return
    if name in cache:
        return
    try:
        try:
        r = session.get(f"{API}/repos/{owner}/{repo}/labels/{name}")
    except requests.RequestException as e:
        print(f"[warn] Network error ensuring label '{name}': {e}")
        return
        if r.status_code == 200:
            cache.add(name)
            return
        # create if missing
        try:
        r = session.post(f"{API}/repos/{owner}/{repo}/labels", json={"name": name})
    except requests.RequestException as e:
        print(f"[warn] Network error creating label '{name}': {e}")
        return
        if r.status_code < 300:
            cache.add(name)
            return
        print(f"[warn] Could not ensure label '{name}': {r.status_code}")
    except requests.RequestException as e:
        print(f"[warn] Network error ensuring label '{name}': {e}")


def get_milestone_number(session, owner, repo, title, cache):
    if not title:
        return None
    if title in cache:
        return cache[title]

    page = 1
    while True:
        r = session.get(
            f"{API}/repos/{owner}/{repo}/milestones",
            params={"state": "open", "page": page, "per_page": 100},
        )
        if r.status_code >= 300:
            print(f"[warn] List milestones failed: {r.status_code}")
            break
        try:
            items = r.json()
        except requests.exceptions.JSONDecodeError as e:
            print(f"[warn] JSON decode error for milestones: {e}")
            break
        if not items:
            break
        for m in items:
            if m.get("title") == title:
                cache[title] = m["number"]
                return m["number"]
        page += 1

    # create if not found
    r = session.post(f"{API}/repos/{owner}/{repo}/milestones", json={"title": title})
    if r.status_code < 300:
        num = r.json()["number"]
        cache[title] = num
        return num
    print(f"[warn] Create milestone '{title}' failed: {r.status_code}")
    return None


def post_with_backoff(session, url, payload):
    # tiny backoff to be polite on 403 rate-limit; not exhaustive
    for i in range(3):
        r = session.post(url, json=payload)
        if r.status_code != 403:
            return r
        reset = r.headers.get("x-ratelimit-reset")
        sleep_s = 1.0 * (i + 1)
        if reset and reset.isdigit():
            # sleep up to a small cap if reset is soon
            delta = max(0, int(reset) - int(time.time()))
            sleep_s = min(max(sleep_s, delta), 10)
        time.sleep(sleep_s)
    return r


def main():
    p = argparse.ArgumentParser()
    p.add_argument("--csv", required=True)
    p.add_argument("--owner", required=True)
    p.add_argument("--repo", required=True)
    p.add_argument("--token", default=os.getenv("GITHUB_TOKEN"))
    p.add_argument("--dry-run", action="store_true")
    args = p.parse_args()

    if not args.token:
        print("Error: supply --token or set GITHUB_TOKEN env var.", file=sys.stderr)
        sys.exit(1)

    session = requests.Session()
    session.headers.update(
        {
            "Authorization": f"token {args.token}",
            "Accept": "application/vnd.github+json",
            "X-GitHub-Api-Version": "2022-11-28",
        }
    )

    label_cache = set()
    milestone_cache = {}

    with open_csv_robust(args.csv) as f:
        reader = csv.DictReader(f)
        # Validate headers early
        required = {"Title", "Body", "Labels", "Milestone"}
        missing = [h for h in required if h not in (reader.fieldnames or [])]
        if missing:
            print(f"Error: CSV missing headers: {', '.join(missing)}", file=sys.stderr)
            sys.exit(1)

        for idx, row in enumerate(
                reader, start=2
        ):  # start=2 accounts for header line as 1
            title = safe_str(row.get("Title"))
            if not title:
                # skip blank lines/rows
                continue

            body = safe_str(row.get("Body"))
            labels = parse_labels(row.get("Labels"))
            milestone_title = safe_str(row.get("Milestone"))
            milestone_num = (
                get_milestone_number(
                    session, args.owner, args.repo, milestone_title, milestone_cache
                )
                if milestone_title
                else None
            )

            for lbl in labels:
                ensure_label(session, args.owner, args.repo, lbl, label_cache)

            payload = {"title": title}
            if body:
                payload["body"] = body
            if labels:
                payload["labels"] = labels
            if milestone_num:
                payload["milestone"] = milestone_num

            if args.dry_run:
                print(
                    f"[DRY RUN] Row {idx}: Title='{payload.get('title')}', Labels={payload.get('labels', [])}, Milestone={payload.get('milestone')}")
                continue

            r = post_with_backoff(
                session, f"{API}/repos/{args.owner}/{args.repo}/issues", payload
            )
            if r.status_code >= 300:
                print(f"[error] Row {idx} failed: {r.status_code}")
            else:
                try:
                    print(f"Created: {r.json().get('html_url')}")
                except requests.exceptions.JSONDecodeError as e:
                    print(f"[warn] JSON decode error for created issue: {e}")

            time.sleep(0.25)  # gentle pacing


if __name__ == "__main__":
    main()<|MERGE_RESOLUTION|>--- conflicted
+++ resolved
@@ -16,17 +16,12 @@
     abs_path = os.path.abspath(normalized_path)
     current_dir = os.path.abspath(".")
     if (
-<<<<<<< HEAD
+
         not abs_path.startswith(current_dir + os.sep)
         and abs_path != current_dir
         or ".." in normalized_path.split(os.sep)
         or not os.path.isfile(normalized_path)
-=======
-            os.path.isabs(normalized_path)
-            or ".." in normalized_path.split(os.sep)
-            or os.path.dirname(normalized_path) not in ("", ".")
-            or not os.path.isfile(normalized_path)
->>>>>>> 5e1f08ae
+
     ):
         raise ValueError(f"Invalid path detected: {path}")
     for enc in ("utf-8", "utf-8-sig", "cp1252"):
