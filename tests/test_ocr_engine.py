--- conflicted
+++ resolved
@@ -4,11 +4,9 @@
 import numpy as np
 import pytest
 from PIL import Image
-<<<<<<< HEAD
+
 from src.doctr_process.ocr.ocr_engine import get_engine
-=======
-from doctr_process.ocr.ocr_engine import get_engine
->>>>>>> 28bccfcc
+
 
 
 @pytest.mark.parametrize("engine_name,prefix", [
